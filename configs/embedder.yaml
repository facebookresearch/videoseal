model: unet

hidden:
  num_blocks: 4
  num_bits: 16
  in_channels: 3
  out_channels: 3
  z_channels: 64
  normalization: 'group'
  activation: 'gelu'
  last_tanh: True

unet_small2_quant: # quantization friendly unet2
  msg_processor:
    nbits: 16
    hidden_size: 32     # nbits * 2
    msg_processor_type: 'binary+concat'
  unet:
    in_channels: 3
    out_channels: 3
    z_channels: 16
    num_blocks: 8
    activation: 'relu'
    normalization: 'batch'
    z_channels_mults: [1, 2, 4, 8]
    last_tanh: True

unet_medium2_quant: # quantization friendly unet2
  msg_processor:
    nbits: 16
    hidden_size: 32     # nbits * 2
    msg_processor_type: 'binary+concat'
  unet:
    in_channels: 3
    out_channels: 3
    z_channels: 32
    num_blocks: 4
    activation: 'relu'
    normalization: 'batch'
    z_channels_mults: [1, 2, 4, 8]
    last_tanh: True

unet_medium_deep2_quant: # quantization friendly unet2
  msg_processor:
    nbits: 16
    hidden_size: 32     # nbits * 2
    msg_processor_type: 'binary+concat'
  unet:
    in_channels: 3
    out_channels: 3
    z_channels: 32
    num_blocks: 8
    activation: 'relu'
    normalization: 'batch'
    z_channels_mults: [1, 2, 4, 8]
    last_tanh: True

unet_large2_quant: # quantization friendly unet2
  msg_processor:
    nbits: 16
    hidden_size: 32     # nbits * 2
    msg_processor_type: 'binary+concat'
  unet:
    in_channels: 3
    out_channels: 3
    z_channels: 64
    num_blocks: 4
    activation: 'relu'
    normalization: 'batch'
    z_channels_mults: [1, 2, 4, 8]
    last_tanh: True


unet_very_tiny:
  msg_processor:
    nbits: 16
    hidden_size: 32     # nbits * 2
    msg_processor_type: 'binary+concat'
  unet:
    in_channels: 3
    out_channels: 3
    z_channels: 8
    num_blocks: 3
    activation: 'silu'
    normalization: 'rms'
    z_channels_mults: [1, 2, 4, 4]
    last_tanh: True

unet_very_tiny_bw:
  msg_processor:
    nbits: 16
    hidden_size: 32     # nbits * 2
    msg_processor_type: 'binary+concat'
  unet:
    in_channels: 3
    out_channels: 1
    z_channels: 16
    num_blocks: 3
    activation: 'silu'
    normalization: 'rms'
    z_channels_mults: [1, 2, 4]
    last_tanh: True
    zero_init: True

unet_small_notanh:
  msg_processor:
    nbits: 16
    hidden_size: 32     # nbits * 2
    msg_processor_type: 'binary+concat'
  unet:
    in_channels: 3
    out_channels: 3
    z_channels: 16
    num_blocks: 3
    activation: 'silu'
    normalization: 'rms'
    z_channels_mults: [1, 2, 4]
    last_tanh: False

unet:
  msg_processor:
    nbits: 16
    hidden_size: 32     # nbits * 2
    msg_processor_type: 'binary+concat'
  unet:
    in_channels: 3
    out_channels: 3
    z_channels: 32
    num_blocks: 4
    activation: 'silu'
    normalization: 'rms'
    z_channels_mults: [1, 2, 4, 8]
    last_tanh: True

unet_small2:
  msg_processor:
    nbits: 16
    hidden_size: 32     # nbits * 2
    msg_processor_type: 'binary+concat'
  unet:
    in_channels: 3
    out_channels: 3
    z_channels: 16
    num_blocks: 8
    activation: 'silu'
    normalization: 'rms'
    z_channels_mults: [1, 2, 4, 8]
    last_tanh: True

unet_small2_conv3d:
  msg_processor:
    nbits: 16
    hidden_size: 32     # nbits * 2
    msg_processor_type: 'binary+concat'
  unet:
    in_channels: 3
    out_channels: 3
    z_channels: 16
    num_blocks: 8
    activation: 'silu'
    normalization: 'rms'
    z_channels_mults: [1, 2, 4, 8]
    last_tanh: True
    conv_layer: 'conv3d'

unet_small2_conv2p1d:
  msg_processor:
    nbits: 16
    hidden_size: 32     # nbits * 2
    msg_processor_type: 'binary+concat'
  unet:
    in_channels: 3
    out_channels: 3
    z_channels: 16
    num_blocks: 8
    activation: 'silu'
    normalization: 'rms'
    z_channels_mults: [1, 2, 4, 8]
    last_tanh: True
    conv_layer: 'conv2p1d'

unet_small2_yuv:
  msg_processor:
    nbits: 16
    hidden_size: 32     # nbits * 2
    msg_processor_type: 'binary+concat'
  unet:
    in_channels: 1
    out_channels: 1
    z_channels: 16
    num_blocks: 8
    activation: 'silu'
    normalization: 'rms'
    z_channels_mults: [1, 2, 4, 8]
    last_tanh: True

<<<<<<< HEAD
unet_small2_yuv_relu_rms:
=======
unet_small2_yuv_quant:
>>>>>>> 38dc94ca
  msg_processor:
    nbits: 16
    hidden_size: 32     # nbits * 2
    msg_processor_type: 'binary+concat'
  unet:
    in_channels: 1
    out_channels: 1
    z_channels: 16
    num_blocks: 8
    activation: 'relu'
<<<<<<< HEAD
    normalization: 'rms'
    z_channels_mults: [1, 2, 4, 8]
    last_tanh: True

unet_small2_yuv_silu_group:
  msg_processor:
    nbits: 16
    hidden_size: 32     # nbits * 2
    msg_processor_type: 'binary+concat'
  unet:
    in_channels: 1
    out_channels: 1
    z_channels: 16
    num_blocks: 8
    activation: 'silu'
    normalization: 'group'
    z_channels_mults: [1, 2, 4, 8]
    last_tanh: True

unet_small2_yuv_silu_batch:
  msg_processor:
    nbits: 16
    hidden_size: 32     # nbits * 2
    msg_processor_type: 'binary+concat'
  unet:
    in_channels: 1
    out_channels: 1
    z_channels: 16
    num_blocks: 8
    activation: 'silu'
    normalization: 'batch'
    z_channels_mults: [1, 2, 4, 8]
    last_tanh: True

unet_small2_yuv_relu_group:
  msg_processor:
    nbits: 16
    hidden_size: 32     # nbits * 2
    msg_processor_type: 'binary+concat'
  unet:
    in_channels: 1
    out_channels: 1
    z_channels: 16
    num_blocks: 8
    activation: 'relu'
    normalization: 'group'
    z_channels_mults: [1, 2, 4, 8]
    last_tanh: True

=======
    normalization: 'batch'
    z_channels_mults: [1, 2, 4, 8]
    last_tanh: True
  
>>>>>>> 38dc94ca
unet_small2_yuv_idinit:
  msg_processor:
    nbits: 16
    hidden_size: 32     # nbits * 2
    msg_processor_type: 'binary+concat'
  unet:
    in_channels: 1
    out_channels: 1
    z_channels: 16
    num_blocks: 8
    activation: 'silu'
    normalization: 'rms'
    z_channels_mults: [1, 2, 4, 8]
    last_tanh: True
    id_init: True

unet_small2_bw:
  msg_processor:
    nbits: 16
    hidden_size: 32     # nbits * 2
    msg_processor_type: 'binary+concat'
  unet:
    in_channels: 3
    out_channels: 1
    z_channels: 16
    num_blocks: 8
    activation: 'silu'
    normalization: 'rms'
    z_channels_mults: [1, 2, 4, 8]
    last_tanh: True

unet_bw:
  msg_processor:
    nbits: 16
    hidden_size: 32     # nbits * 2
    msg_processor_type: 'binary+concat'
  unet:
    in_channels: 3
    out_channels: 1
    z_channels: 32
    num_blocks: 4
    activation: 'silu'
    normalization: 'rms'
    z_channels_mults: [1, 2, 4, 8]
    last_tanh: True

unet_notanh:
  msg_processor:
    nbits: 16
    hidden_size: 32     # nbits * 2
    msg_processor_type: 'binary+concat'
  unet:
    in_channels: 3
    out_channels: 3
    z_channels: 32
    num_blocks: 4
    activation: 'silu'
    normalization: 'rms'
    z_channels_mults: [1, 2, 4, 8]
    last_tanh: False
  
unet_big:
  msg_processor:
    nbits: 16
    hidden_size: 32     # nbits * 2
    msg_processor_type: 'binary+concat'
  unet:
    in_channels: 3
    out_channels: 3
    z_channels: 64
    num_blocks: 4
    activation: 'silu'
    normalization: 'rms'
    z_channels_mults: [1, 2, 4, 8]

vae_tiny:
  msg_processor:
    nbits: 16
    hidden_size: 32     # nbits * 2
    msg_processor_type: 'binary+concat'
  encoder:
    in_channels: 3
    z_channels: 4
    resolution: 256  # only used for attn_resolutions
    out_ch: 3
    ch: 16
    ch_mult: [1, 2, 2, 4]
    num_res_blocks: 2
    attn_resolutions: []
    dropout: 0.0
    double_z: False
  decoder:
    z_channels: 36      # hidden_size + z_channels
    resolution: 256
    out_ch: 3
    ch: 16
    ch_mult: [1, 2, 2, 4]
    num_res_blocks: 2
    attn_resolutions: []
    dropout: 0.0
    tanh_out: True


vae_tiny_yuv:
  msg_processor:
    nbits: 16
    hidden_size: 32     # nbits * 2
    msg_processor_type: 'binary+concat'
  encoder:
    in_channels: 1
    z_channels: 4
    resolution: 256  # only used for attn_resolutions
    out_ch: 3
    ch: 16
    ch_mult: [1, 2, 2, 4]
    num_res_blocks: 2
    attn_resolutions: []
    dropout: 0.0
    double_z: False
  decoder:
    z_channels: 36      # hidden_size + z_channels
    resolution: 256
    out_ch: 1
    ch: 16
    ch_mult: [1, 2, 2, 4]
    num_res_blocks: 2
    attn_resolutions: []
    dropout: 0.0
    tanh_out: True

vae_small:
  msg_processor:
    nbits: 16
    hidden_size: 32     # nbits * 2
    msg_processor_type: 'binary+concat'
  encoder:
    in_channels: 3
    z_channels: 4
    resolution: 256  # only used for attn_resolutions
    out_ch: 3
    ch: 32
    ch_mult: [1, 2, 2, 4]
    num_res_blocks: 2
    attn_resolutions: []
    dropout: 0.0
    double_z: False
  decoder:
    z_channels: 36      # hidden_size + z_channels
    resolution: 256
    out_ch: 3
    ch: 32
    ch_mult: [1, 2, 2, 4]
    num_res_blocks: 2
    attn_resolutions: []
    dropout: 0.0
    tanh_out: True


vae_small_yuv:
  msg_processor:
    nbits: 16
    hidden_size: 32     # nbits * 2
    msg_processor_type: 'binary+concat'
  encoder:
    in_channels: 1
    z_channels: 4
    resolution: 256  # only used for attn_resolutions
    out_ch: 3
    ch: 32
    ch_mult: [1, 2, 2, 4]
    num_res_blocks: 2
    attn_resolutions: []
    dropout: 0.0
    double_z: False
  decoder:
    z_channels: 36      # hidden_size + z_channels
    resolution: 256
    out_ch: 1
    ch: 32
    ch_mult: [1, 2, 2, 4]
    num_res_blocks: 2
    attn_resolutions: []
    dropout: 0.0
    tanh_out: True

vae_small_bw:
  msg_processor:
    nbits: 16
    hidden_size: 32     # nbits * 2
    msg_processor_type: 'binary+concat'
  encoder:
    in_channels: 3
    z_channels: 4
    resolution: 256  # only used for attn_resolutions
    out_ch: 3
    ch: 32
    ch_mult: [1, 2, 2, 4]
    num_res_blocks: 2
    attn_resolutions: []
    dropout: 0.0
    double_z: False
  decoder:
    z_channels: 36      # hidden_size + z_channels
    resolution: 256
    out_ch: 1
    ch: 32
    ch_mult: [1, 2, 2, 4]
    num_res_blocks: 2
    attn_resolutions: []
    dropout: 0.0
    tanh_out: True

vae_big:
  msg_processor:
    nbits: 16
    hidden_size: 32     # nbits * 2
    msg_processor_type: 'binary+concat'
  encoder:
    in_channels: 3
    z_channels: 4
    resolution: 256  # only used for attn_resolutions
    out_ch: 3
    ch: 64
    ch_mult: [1, 1, 2, 2]
    num_res_blocks: 2
    attn_resolutions: []
    dropout: 0.0
    double_z: False
  decoder:
    z_channels: 36      # hidden_size + z_channels
    resolution: 256
    out_ch: 3
    ch: 64
    ch_mult: [1, 1, 2, 2]
    num_res_blocks: 2
    attn_resolutions: []
    dropout: 0.0
    tanh_out: True

patchmixer_tiny:
  msg_processor:
    nbits: 16
    hidden_size: 16     # nbits 
    msg_processor_type: 'binary+concat'
  patchmixer:
    in_channels: 3
    out_channels: 3
    z_channels: 96
    num_blocks: 8
    activation: 'silu'
    normalization: 'layer'
    z_channels_mults: [1, 1, 2]
    last_tanh: True

patchmixer_tiny_bw:
  msg_processor:
    nbits: 16
    hidden_size: 16     # nbits 
    msg_processor_type: 'binary+concat'
  patchmixer:
    in_channels: 3
    out_channels: 1
    z_channels: 96
    num_blocks: 8
    activation: 'silu'
    normalization: 'layer'
    z_channels_mults: [1, 1, 2]
    last_tanh: True

patchmixer_tiny_yuv:
  msg_processor:
    nbits: 16
    hidden_size: 16     # nbits 
    msg_processor_type: 'binary+concat'
  patchmixer:
    in_channels: 1
    out_channels: 1
    z_channels: 96
    num_blocks: 8
    activation: 'silu'
    normalization: 'layer'
    z_channels_mults: [1, 1, 2]
    last_tanh: True

patchmixer_small:
  msg_processor:
    nbits: 16
    hidden_size: 16     # nbits 
    msg_processor_type: 'binary+concat'
  patchmixer:
    in_channels: 3
    out_channels: 3
    z_channels: 192
    num_blocks: 8
    activation: 'silu'
    normalization: 'layer'
    z_channels_mults: [1, 1, 2]
    last_tanh: True

patchmixer_small_bw:
  msg_processor:
    nbits: 16
    hidden_size: 16     # nbits 
    msg_processor_type: 'binary+concat'
  patchmixer:
    in_channels: 3
    out_channels: 1
    z_channels: 192
    num_blocks: 8
    activation: 'silu'
    normalization: 'layer'
    z_channels_mults: [1, 1, 2]
    last_tanh: True

patchmixer_small_yuv:
  msg_processor:
    nbits: 16
    hidden_size: 16     # nbits 
    msg_processor_type: 'binary+concat'
  patchmixer:
    in_channels: 1
    out_channels: 1
    z_channels: 192
    num_blocks: 8
    activation: 'silu'
    normalization: 'layer'
    z_channels_mults: [1, 1, 2]
    last_tanh: True

    
# Config from the VAE of SD is:
#   double_z: true
#   z_channels: 4
#   resolution: 256
#   in_channels: 3
#   out_ch: 3
#   ch: 128
#   ch_mult:
#   - 1
#   - 2
#   - 4
#   - 4
#   num_res_blocks: 2
#   attn_resolutions: []
#   dropout: 0.0

dvmark:
  params: []<|MERGE_RESOLUTION|>--- conflicted
+++ resolved
@@ -194,11 +194,7 @@
     z_channels_mults: [1, 2, 4, 8]
     last_tanh: True
 
-<<<<<<< HEAD
-unet_small2_yuv_relu_rms:
-=======
 unet_small2_yuv_quant:
->>>>>>> 38dc94ca
   msg_processor:
     nbits: 16
     hidden_size: 32     # nbits * 2
@@ -209,62 +205,10 @@
     z_channels: 16
     num_blocks: 8
     activation: 'relu'
-<<<<<<< HEAD
-    normalization: 'rms'
-    z_channels_mults: [1, 2, 4, 8]
-    last_tanh: True
-
-unet_small2_yuv_silu_group:
-  msg_processor:
-    nbits: 16
-    hidden_size: 32     # nbits * 2
-    msg_processor_type: 'binary+concat'
-  unet:
-    in_channels: 1
-    out_channels: 1
-    z_channels: 16
-    num_blocks: 8
-    activation: 'silu'
-    normalization: 'group'
-    z_channels_mults: [1, 2, 4, 8]
-    last_tanh: True
-
-unet_small2_yuv_silu_batch:
-  msg_processor:
-    nbits: 16
-    hidden_size: 32     # nbits * 2
-    msg_processor_type: 'binary+concat'
-  unet:
-    in_channels: 1
-    out_channels: 1
-    z_channels: 16
-    num_blocks: 8
-    activation: 'silu'
     normalization: 'batch'
     z_channels_mults: [1, 2, 4, 8]
     last_tanh: True
-
-unet_small2_yuv_relu_group:
-  msg_processor:
-    nbits: 16
-    hidden_size: 32     # nbits * 2
-    msg_processor_type: 'binary+concat'
-  unet:
-    in_channels: 1
-    out_channels: 1
-    z_channels: 16
-    num_blocks: 8
-    activation: 'relu'
-    normalization: 'group'
-    z_channels_mults: [1, 2, 4, 8]
-    last_tanh: True
-
-=======
-    normalization: 'batch'
-    z_channels_mults: [1, 2, 4, 8]
-    last_tanh: True
   
->>>>>>> 38dc94ca
 unet_small2_yuv_idinit:
   msg_processor:
     nbits: 16
