model: unet

hidden:
  num_blocks: 4
  num_bits: 16
  in_channels: 3
  out_channels: 3
  z_channels: 64
  normalization: 'group'
  activation: 'gelu'
  last_tanh: True

unet_small2_quant: # quantization friendly unet2
  msg_processor:
    nbits: 16
    hidden_size: 32     # nbits * 2
    msg_processor_type: 'binary+concat'
  unet:
    in_channels: 3
    out_channels: 3
    z_channels: 16
    num_blocks: 8
    activation: 'relu'
    normalization: 'batch'
    z_channels_mults: [1, 2, 4, 8]
    last_tanh: True

unet_very_tiny:
  msg_processor:
    nbits: 16
    hidden_size: 32     # nbits * 2
    msg_processor_type: 'binary+concat'
  unet:
    in_channels: 3
    out_channels: 3
    z_channels: 8
    num_blocks: 3
    activation: 'silu'
    normalization: 'rms'
    z_channels_mults: [1, 2, 4, 4]
    last_tanh: True

unet_very_tiny_bw:
  msg_processor:
    nbits: 16
    hidden_size: 32     # nbits * 2
    msg_processor_type: 'binary+concat'
  unet:
    in_channels: 3
    out_channels: 1
    z_channels: 16
    num_blocks: 3
    activation: 'silu'
    normalization: 'rms'
    z_channels_mults: [1, 2, 4]
    last_tanh: True
    zero_init: True

unet_small_notanh:
  msg_processor:
    nbits: 16
    hidden_size: 32     # nbits * 2
    msg_processor_type: 'binary+concat'
  unet:
    in_channels: 3
    out_channels: 3
    z_channels: 16
    num_blocks: 3
    activation: 'silu'
    normalization: 'rms'
    z_channels_mults: [1, 2, 4]
    last_tanh: False

unet:
  msg_processor:
    nbits: 16
    hidden_size: 32     # nbits * 2
    msg_processor_type: 'binary+concat'
  unet:
    in_channels: 3
    out_channels: 3
    z_channels: 32
    num_blocks: 4
    activation: 'silu'
    normalization: 'rms'
    z_channels_mults: [1, 2, 4, 8]
    last_tanh: True

unet_small2:
  msg_processor:
    nbits: 16
    hidden_size: 32     # nbits * 2
    msg_processor_type: 'binary+concat'
  unet:
    in_channels: 3
    out_channels: 3
    z_channels: 16
    num_blocks: 8
    activation: 'silu'
    normalization: 'rms'
    z_channels_mults: [1, 2, 4, 8]
    last_tanh: True
  
unet_small2_yuv:
  msg_processor:
    nbits: 16
    hidden_size: 32     # nbits * 2
    msg_processor_type: 'binary+concat'
  unet:
    in_channels: 1
    out_channels: 1
    z_channels: 16
    num_blocks: 8
    activation: 'silu'
    normalization: 'rms'
    z_channels_mults: [1, 2, 4, 8]
    last_tanh: True
<<<<<<< HEAD

unet_small2_bw:
=======
  
unet_small2_yuv_idinit:
>>>>>>> 11dc9b3a
  msg_processor:
    nbits: 16
    hidden_size: 32     # nbits * 2
    msg_processor_type: 'binary+concat'
  unet:
<<<<<<< HEAD
    in_channels: 3
    out_channels: 1
    z_channels: 16
    num_blocks: 8
    activation: 'silu'
    normalization: 'rms'
    z_channels_mults: [1, 2, 4, 8]
    last_tanh: True

unet_bw:
  msg_processor:
    nbits: 16
    hidden_size: 32     # nbits * 2
    msg_processor_type: 'binary+concat'
  unet:
    in_channels: 3
    out_channels: 1
    z_channels: 32
    num_blocks: 4
    activation: 'silu'
    normalization: 'rms'
    z_channels_mults: [1, 2, 4, 8]
    last_tanh: True

unet_notanh:
  msg_processor:
    nbits: 16
    hidden_size: 32     # nbits * 2
    msg_processor_type: 'binary+concat'
  unet:
    in_channels: 3
    out_channels: 3
    z_channels: 32
    num_blocks: 4
    activation: 'silu'
    normalization: 'rms'
    z_channels_mults: [1, 2, 4, 8]
    last_tanh: False
  
unet_big:
=======
    in_channels: 1
    out_channels: 1
    z_channels: 16
    num_blocks: 8
    activation: 'silu'
    normalization: 'rms'
    z_channels_mults: [1, 2, 4, 8]
    last_tanh: True
    id_init: True

unet_small2_bw:
>>>>>>> 11dc9b3a
  msg_processor:
    nbits: 16
    hidden_size: 32     # nbits * 2
    msg_processor_type: 'binary+concat'
  unet:
    in_channels: 3
<<<<<<< HEAD
    out_channels: 3
    z_channels: 64
    num_blocks: 4
    activation: 'silu'
    normalization: 'rms'
    z_channels_mults: [1, 2, 4, 8]

vae_tiny:
  msg_processor:
    nbits: 16
    hidden_size: 32     # nbits * 2
    msg_processor_type: 'binary+concat'
  encoder:
    in_channels: 3
    z_channels: 4
    resolution: 256  # only used for attn_resolutions
    out_ch: 3
    ch: 16
    ch_mult: [1, 2, 2, 4]
    num_res_blocks: 2
    attn_resolutions: []
    dropout: 0.0
    double_z: False
  decoder:
    z_channels: 36      # hidden_size + z_channels
    resolution: 256
    out_ch: 3
    ch: 16
    ch_mult: [1, 2, 2, 4]
    num_res_blocks: 2
    attn_resolutions: []
    dropout: 0.0
    tanh_out: True
=======
    out_channels: 1
    z_channels: 16
    num_blocks: 8
    activation: 'silu'
    normalization: 'rms'
    z_channels_mults: [1, 2, 4, 8]
    last_tanh: True
>>>>>>> 11dc9b3a


vae_tiny_yuv:
  msg_processor:
    nbits: 16
    hidden_size: 32     # nbits * 2
    msg_processor_type: 'binary+concat'
<<<<<<< HEAD
  encoder:
    in_channels: 1
    z_channels: 4
    resolution: 256  # only used for attn_resolutions
    out_ch: 3
    ch: 16
    ch_mult: [1, 2, 2, 4]
    num_res_blocks: 2
    attn_resolutions: []
    dropout: 0.0
    double_z: False
  decoder:
    z_channels: 36      # hidden_size + z_channels
    resolution: 256
    out_ch: 1
    ch: 16
    ch_mult: [1, 2, 2, 4]
    num_res_blocks: 2
    attn_resolutions: []
    dropout: 0.0
    tanh_out: True
=======
  unet:
    in_channels: 3
    out_channels: 1
    z_channels: 32
    num_blocks: 4
    activation: 'silu'
    normalization: 'rms'
    z_channels_mults: [1, 2, 4, 8]
    last_tanh: True
>>>>>>> 11dc9b3a

vae_small:
  msg_processor:
    nbits: 16
    hidden_size: 32     # nbits * 2
    msg_processor_type: 'binary+concat'
  encoder:
    in_channels: 3
    z_channels: 4
    resolution: 256  # only used for attn_resolutions
    out_ch: 3
    ch: 32
    ch_mult: [1, 2, 2, 4]
    num_res_blocks: 2
    attn_resolutions: []
    dropout: 0.0
    double_z: False
  decoder:
    z_channels: 36      # hidden_size + z_channels
    resolution: 256
    out_ch: 3
    ch: 32
    ch_mult: [1, 2, 2, 4]
    num_res_blocks: 2
    attn_resolutions: []
    dropout: 0.0
    tanh_out: True


vae_small_yuv:
  msg_processor:
    nbits: 16
    hidden_size: 32     # nbits * 2
    msg_processor_type: 'binary+concat'
<<<<<<< HEAD
  encoder:
    in_channels: 1
    z_channels: 4
    resolution: 256  # only used for attn_resolutions
    out_ch: 3
    ch: 32
=======
  unet:
    in_channels: 3
    out_channels: 3
    z_channels: 64
    num_blocks: 4
    activation: 'silu'
    normalization: 'rms'
    z_channels_mults: [1, 2, 4, 8]

vae_tiny:
  msg_processor:
    nbits: 16
    hidden_size: 32     # nbits * 2
    msg_processor_type: 'binary+concat'
  encoder:
    in_channels: 3
    z_channels: 4
    resolution: 256  # only used for attn_resolutions
    out_ch: 3
    ch: 16
>>>>>>> 11dc9b3a
    ch_mult: [1, 2, 2, 4]
    num_res_blocks: 2
    attn_resolutions: []
    dropout: 0.0
    double_z: False
  decoder:
    z_channels: 36      # hidden_size + z_channels
    resolution: 256
<<<<<<< HEAD
    out_ch: 1
    ch: 32
=======
    out_ch: 3
    ch: 16
>>>>>>> 11dc9b3a
    ch_mult: [1, 2, 2, 4]
    num_res_blocks: 2
    attn_resolutions: []
    dropout: 0.0
    tanh_out: True

<<<<<<< HEAD
vae_small_bw:
=======

vae_tiny_yuv:
  msg_processor:
    nbits: 16
    hidden_size: 32     # nbits * 2
    msg_processor_type: 'binary+concat'
  encoder:
    in_channels: 1
    z_channels: 4
    resolution: 256  # only used for attn_resolutions
    out_ch: 3
    ch: 16
    ch_mult: [1, 2, 2, 4]
    num_res_blocks: 2
    attn_resolutions: []
    dropout: 0.0
    double_z: False
  decoder:
    z_channels: 36      # hidden_size + z_channels
    resolution: 256
    out_ch: 1
    ch: 16
    ch_mult: [1, 2, 2, 4]
    num_res_blocks: 2
    attn_resolutions: []
    dropout: 0.0
    tanh_out: True

vae_small:
>>>>>>> 11dc9b3a
  msg_processor:
    nbits: 16
    hidden_size: 32     # nbits * 2
    msg_processor_type: 'binary+concat'
  encoder:
    in_channels: 3
    z_channels: 4
    resolution: 256  # only used for attn_resolutions
    out_ch: 3
    ch: 32
    ch_mult: [1, 2, 2, 4]
    num_res_blocks: 2
    attn_resolutions: []
    dropout: 0.0
    double_z: False
  decoder:
    z_channels: 36      # hidden_size + z_channels
    resolution: 256
    out_ch: 1
    ch: 32
    ch_mult: [1, 2, 2, 4]
    num_res_blocks: 2
    attn_resolutions: []
    dropout: 0.0
    tanh_out: True

<<<<<<< HEAD
=======

vae_small_yuv:
  msg_processor:
    nbits: 16
    hidden_size: 32     # nbits * 2
    msg_processor_type: 'binary+concat'
  encoder:
    in_channels: 1
    z_channels: 4
    resolution: 256  # only used for attn_resolutions
    out_ch: 3
    ch: 32
    ch_mult: [1, 2, 2, 4]
    num_res_blocks: 2
    attn_resolutions: []
    dropout: 0.0
    double_z: False
  decoder:
    z_channels: 36      # hidden_size + z_channels
    resolution: 256
    out_ch: 1
    ch: 32
    ch_mult: [1, 2, 2, 4]
    num_res_blocks: 2
    attn_resolutions: []
    dropout: 0.0
    tanh_out: True

vae_small_bw:
  msg_processor:
    nbits: 16
    hidden_size: 32     # nbits * 2
    msg_processor_type: 'binary+concat'
  encoder:
    in_channels: 3
    z_channels: 4
    resolution: 256  # only used for attn_resolutions
    out_ch: 3
    ch: 32
    ch_mult: [1, 2, 2, 4]
    num_res_blocks: 2
    attn_resolutions: []
    dropout: 0.0
    double_z: False
  decoder:
    z_channels: 36      # hidden_size + z_channels
    resolution: 256
    out_ch: 1
    ch: 32
    ch_mult: [1, 2, 2, 4]
    num_res_blocks: 2
    attn_resolutions: []
    dropout: 0.0
    tanh_out: True

>>>>>>> 11dc9b3a
vae_big:
  msg_processor:
    nbits: 16
    hidden_size: 32     # nbits * 2
    msg_processor_type: 'binary+concat'
  encoder:
    in_channels: 3
    z_channels: 4
    resolution: 256  # only used for attn_resolutions
    out_ch: 3
    ch: 64
    ch_mult: [1, 1, 2, 2]
    num_res_blocks: 2
    attn_resolutions: []
    dropout: 0.0
    double_z: False
  decoder:
    z_channels: 36      # hidden_size + z_channels
    resolution: 256
    out_ch: 3
    ch: 64
    ch_mult: [1, 1, 2, 2]
    num_res_blocks: 2
    attn_resolutions: []
    dropout: 0.0
    tanh_out: True

patchmixer_tiny:
  msg_processor:
    nbits: 16
    hidden_size: 16     # nbits 
    msg_processor_type: 'binary+concat'
  patchmixer:
    in_channels: 3
    out_channels: 3
    z_channels: 96
    num_blocks: 8
    activation: 'silu'
    normalization: 'layer'
    z_channels_mults: [1, 1, 2]
    last_tanh: True

patchmixer_tiny_bw:
  msg_processor:
    nbits: 16
    hidden_size: 16     # nbits 
    msg_processor_type: 'binary+concat'
  patchmixer:
    in_channels: 3
    out_channels: 1
    z_channels: 96
    num_blocks: 8
    activation: 'silu'
    normalization: 'layer'
    z_channels_mults: [1, 1, 2]
    last_tanh: True

patchmixer_tiny_yuv:
  msg_processor:
    nbits: 16
    hidden_size: 16     # nbits 
    msg_processor_type: 'binary+concat'
  patchmixer:
    in_channels: 1
    out_channels: 1
    z_channels: 96
    num_blocks: 8
    activation: 'silu'
    normalization: 'layer'
    z_channels_mults: [1, 1, 2]
    last_tanh: True

patchmixer_small:
  msg_processor:
    nbits: 16
    hidden_size: 16     # nbits 
    msg_processor_type: 'binary+concat'
  patchmixer:
    in_channels: 3
    out_channels: 3
    z_channels: 192
    num_blocks: 8
    activation: 'silu'
    normalization: 'layer'
    z_channels_mults: [1, 1, 2]
    last_tanh: True

patchmixer_small_bw:
  msg_processor:
    nbits: 16
    hidden_size: 16     # nbits 
    msg_processor_type: 'binary+concat'
  patchmixer:
    in_channels: 3
    out_channels: 1
    z_channels: 192
    num_blocks: 8
    activation: 'silu'
    normalization: 'layer'
    z_channels_mults: [1, 1, 2]
    last_tanh: True

patchmixer_small_yuv:
  msg_processor:
    nbits: 16
    hidden_size: 16     # nbits 
    msg_processor_type: 'binary+concat'
  patchmixer:
    in_channels: 1
    out_channels: 1
    z_channels: 192
    num_blocks: 8
    activation: 'silu'
    normalization: 'layer'
    z_channels_mults: [1, 1, 2]
    last_tanh: True

    
# Config from the VAE of SD is:
#   double_z: true
#   z_channels: 4
#   resolution: 256
#   in_channels: 3
#   out_ch: 3
#   ch: 128
#   ch_mult:
#   - 1
#   - 2
#   - 4
#   - 4
#   num_res_blocks: 2
#   attn_resolutions: []
#   dropout: 0.0<|MERGE_RESOLUTION|>--- conflicted
+++ resolved
@@ -115,19 +115,29 @@
     normalization: 'rms'
     z_channels_mults: [1, 2, 4, 8]
     last_tanh: True
-<<<<<<< HEAD
-
-unet_small2_bw:
-=======
   
 unet_small2_yuv_idinit:
->>>>>>> 11dc9b3a
-  msg_processor:
-    nbits: 16
-    hidden_size: 32     # nbits * 2
-    msg_processor_type: 'binary+concat'
-  unet:
-<<<<<<< HEAD
+  msg_processor:
+    nbits: 16
+    hidden_size: 32     # nbits * 2
+    msg_processor_type: 'binary+concat'
+  unet:
+    in_channels: 1
+    out_channels: 1
+    z_channels: 16
+    num_blocks: 8
+    activation: 'silu'
+    normalization: 'rms'
+    z_channels_mults: [1, 2, 4, 8]
+    last_tanh: True
+    id_init: True
+
+unet_small2_bw:
+  msg_processor:
+    nbits: 16
+    hidden_size: 32     # nbits * 2
+    msg_processor_type: 'binary+concat'
+  unet:
     in_channels: 3
     out_channels: 1
     z_channels: 16
@@ -168,26 +178,12 @@
     last_tanh: False
   
 unet_big:
-=======
-    in_channels: 1
-    out_channels: 1
-    z_channels: 16
-    num_blocks: 8
-    activation: 'silu'
-    normalization: 'rms'
-    z_channels_mults: [1, 2, 4, 8]
-    last_tanh: True
-    id_init: True
-
-unet_small2_bw:
->>>>>>> 11dc9b3a
-  msg_processor:
-    nbits: 16
-    hidden_size: 32     # nbits * 2
-    msg_processor_type: 'binary+concat'
-  unet:
-    in_channels: 3
-<<<<<<< HEAD
+  msg_processor:
+    nbits: 16
+    hidden_size: 32     # nbits * 2
+    msg_processor_type: 'binary+concat'
+  unet:
+    in_channels: 3
     out_channels: 3
     z_channels: 64
     num_blocks: 4
@@ -221,15 +217,6 @@
     attn_resolutions: []
     dropout: 0.0
     tanh_out: True
-=======
-    out_channels: 1
-    z_channels: 16
-    num_blocks: 8
-    activation: 'silu'
-    normalization: 'rms'
-    z_channels_mults: [1, 2, 4, 8]
-    last_tanh: True
->>>>>>> 11dc9b3a
 
 
 vae_tiny_yuv:
@@ -237,7 +224,6 @@
     nbits: 16
     hidden_size: 32     # nbits * 2
     msg_processor_type: 'binary+concat'
-<<<<<<< HEAD
   encoder:
     in_channels: 1
     z_channels: 4
@@ -259,17 +245,6 @@
     attn_resolutions: []
     dropout: 0.0
     tanh_out: True
-=======
-  unet:
-    in_channels: 3
-    out_channels: 1
-    z_channels: 32
-    num_blocks: 4
-    activation: 'silu'
-    normalization: 'rms'
-    z_channels_mults: [1, 2, 4, 8]
-    last_tanh: True
->>>>>>> 11dc9b3a
 
 vae_small:
   msg_processor:
@@ -304,71 +279,39 @@
     nbits: 16
     hidden_size: 32     # nbits * 2
     msg_processor_type: 'binary+concat'
-<<<<<<< HEAD
-  encoder:
-    in_channels: 1
-    z_channels: 4
-    resolution: 256  # only used for attn_resolutions
-    out_ch: 3
-    ch: 32
-=======
-  unet:
-    in_channels: 3
-    out_channels: 3
-    z_channels: 64
-    num_blocks: 4
-    activation: 'silu'
-    normalization: 'rms'
-    z_channels_mults: [1, 2, 4, 8]
-
-vae_tiny:
-  msg_processor:
-    nbits: 16
-    hidden_size: 32     # nbits * 2
-    msg_processor_type: 'binary+concat'
-  encoder:
-    in_channels: 3
-    z_channels: 4
-    resolution: 256  # only used for attn_resolutions
-    out_ch: 3
-    ch: 16
->>>>>>> 11dc9b3a
-    ch_mult: [1, 2, 2, 4]
-    num_res_blocks: 2
-    attn_resolutions: []
-    dropout: 0.0
-    double_z: False
-  decoder:
-    z_channels: 36      # hidden_size + z_channels
-    resolution: 256
-<<<<<<< HEAD
+  encoder:
+    in_channels: 1
+    z_channels: 4
+    resolution: 256  # only used for attn_resolutions
+    out_ch: 3
+    ch: 32
+    ch_mult: [1, 2, 2, 4]
+    num_res_blocks: 2
+    attn_resolutions: []
+    dropout: 0.0
+    double_z: False
+  decoder:
+    z_channels: 36      # hidden_size + z_channels
+    resolution: 256
     out_ch: 1
     ch: 32
-=======
-    out_ch: 3
-    ch: 16
->>>>>>> 11dc9b3a
-    ch_mult: [1, 2, 2, 4]
-    num_res_blocks: 2
-    attn_resolutions: []
-    dropout: 0.0
-    tanh_out: True
-
-<<<<<<< HEAD
+    ch_mult: [1, 2, 2, 4]
+    num_res_blocks: 2
+    attn_resolutions: []
+    dropout: 0.0
+    tanh_out: True
+
 vae_small_bw:
-=======
-
-vae_tiny_yuv:
-  msg_processor:
-    nbits: 16
-    hidden_size: 32     # nbits * 2
-    msg_processor_type: 'binary+concat'
-  encoder:
-    in_channels: 1
-    z_channels: 4
-    resolution: 256  # only used for attn_resolutions
-    out_ch: 3
-    ch: 16
+  msg_processor:
+    nbits: 16
+    hidden_size: 32     # nbits * 2
+    msg_processor_type: 'binary+concat'
+  encoder:
+    in_channels: 3
+    z_channels: 4
+    resolution: 256  # only used for attn_resolutions
+    out_ch: 3
+    ch: 32
     ch_mult: [1, 2, 2, 4]
     num_res_blocks: 2
     attn_resolutions: []
@@ -378,99 +321,13 @@
     z_channels: 36      # hidden_size + z_channels
     resolution: 256
     out_ch: 1
-    ch: 16
-    ch_mult: [1, 2, 2, 4]
-    num_res_blocks: 2
-    attn_resolutions: []
-    dropout: 0.0
-    tanh_out: True
-
-vae_small:
->>>>>>> 11dc9b3a
-  msg_processor:
-    nbits: 16
-    hidden_size: 32     # nbits * 2
-    msg_processor_type: 'binary+concat'
-  encoder:
-    in_channels: 3
-    z_channels: 4
-    resolution: 256  # only used for attn_resolutions
-    out_ch: 3
-    ch: 32
-    ch_mult: [1, 2, 2, 4]
-    num_res_blocks: 2
-    attn_resolutions: []
-    dropout: 0.0
-    double_z: False
-  decoder:
-    z_channels: 36      # hidden_size + z_channels
-    resolution: 256
-    out_ch: 1
-    ch: 32
-    ch_mult: [1, 2, 2, 4]
-    num_res_blocks: 2
-    attn_resolutions: []
-    dropout: 0.0
-    tanh_out: True
-
-<<<<<<< HEAD
-=======
-
-vae_small_yuv:
-  msg_processor:
-    nbits: 16
-    hidden_size: 32     # nbits * 2
-    msg_processor_type: 'binary+concat'
-  encoder:
-    in_channels: 1
-    z_channels: 4
-    resolution: 256  # only used for attn_resolutions
-    out_ch: 3
-    ch: 32
-    ch_mult: [1, 2, 2, 4]
-    num_res_blocks: 2
-    attn_resolutions: []
-    dropout: 0.0
-    double_z: False
-  decoder:
-    z_channels: 36      # hidden_size + z_channels
-    resolution: 256
-    out_ch: 1
-    ch: 32
-    ch_mult: [1, 2, 2, 4]
-    num_res_blocks: 2
-    attn_resolutions: []
-    dropout: 0.0
-    tanh_out: True
-
-vae_small_bw:
-  msg_processor:
-    nbits: 16
-    hidden_size: 32     # nbits * 2
-    msg_processor_type: 'binary+concat'
-  encoder:
-    in_channels: 3
-    z_channels: 4
-    resolution: 256  # only used for attn_resolutions
-    out_ch: 3
-    ch: 32
-    ch_mult: [1, 2, 2, 4]
-    num_res_blocks: 2
-    attn_resolutions: []
-    dropout: 0.0
-    double_z: False
-  decoder:
-    z_channels: 36      # hidden_size + z_channels
-    resolution: 256
-    out_ch: 1
-    ch: 32
-    ch_mult: [1, 2, 2, 4]
-    num_res_blocks: 2
-    attn_resolutions: []
-    dropout: 0.0
-    tanh_out: True
-
->>>>>>> 11dc9b3a
+    ch: 32
+    ch_mult: [1, 2, 2, 4]
+    num_res_blocks: 2
+    attn_resolutions: []
+    dropout: 0.0
+    tanh_out: True
+
 vae_big:
   msg_processor:
     nbits: 16
