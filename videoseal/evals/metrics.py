--- conflicted
+++ resolved
@@ -10,11 +10,8 @@
 import torch
 from pytorch_msssim import ssim as pytorch_ssim
 
-<<<<<<< HEAD
-=======
 from videoseal.data.transforms import image_std, unnormalize_img, normalize_img
 
->>>>>>> 5be61fed
 def psnr(x, y):
     """ 
     Return PSNR 
@@ -38,46 +35,7 @@
     """
     return pytorch_ssim(x, y, data_range=data_range, size_average=False)
 
-<<<<<<< HEAD
-# def vmaf(x, y):
-#     """
-#     Computes the VMAF of these two videos, without saving them
-#     ffmpeg -i ~/test_output.mp4 -i ~/test_video_input.mp4 -filter_complex ssim -f null - 2>&1 | grep " SSIM " && ffmpeg -i ~/test.mp4 -i ~/test_video.mp4 -filter_complex libvmaf -f null - 2>&1 | grep "VMAF score:"
-
-#     Args:
-#         x: Image tensor with normalized values (≈ [-1,1])
-#         y: Image tensor with normalized values (≈ [-1,1]), ex: original image
-#         Returns:
-#     Returns: 
-#         VMAF score
-#     """
-#     # Ensure tensors are on CPU and convert them to numpy arrays
-#     video1_array = x.cpu().numpy()
-#     video2_array = y.cpu().numpy()
-#     # Convert to uint8 format required by VMAF, scaling from [0,1] to [0,255]
-#     video1_uint8 = (video1_array * 255).astype(np.uint8)
-#     video2_uint8 = (video2_array * 255).astype(np.uint8)
-#     # Transpose to move time dimension last, as expected by VMAF
-#     video1_uint8 = np.transpose(video1_uint8, (3, 2, 1, 0))
-#     video2_uint8 = np.transpose(video2_uint8, (3, 2, 1, 0))
-#     # Save reference and distorted frames temporarily for VMAF computation
-#     # Here we avoid saving by directly passing the numpy arrays
-#     # However, note that the original VMAF tool expects file paths or specific formats,
-#     # so we adjust our approach to fit the numpy array input method supported by the python-vmaf wrapper.
-#     # Compute VMAF using the numpy arrays directly
-#     vmaf_score = run_vmaf(
-#         ref_data=video1_uint8,
-#         dist_data=video2_uint8,
-#         width=video1_uint8.shape[1],
-#         height=video1_uint8.shape[0],
-#         pixel_format='yuv420p',
-#         log_path=None,  # Disable logging to file
-#         silent=True  # Reduce verbosity
-#     )
-#     return vmaf_score
-
-=======
->>>>>>> 5be61fed
+
 def iou(preds, targets, threshold=0.0, label=1):
     """
     Return IoU for a specific label (0 or 1).
