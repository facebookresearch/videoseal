"""
from root directory:
    python -m videoseal.evals.speed --device cuda
"""

import argparse
import os
import time

import omegaconf
import pandas as pd
import torch
import torch.nn.functional as F
from calflops import calculate_flops
from torch.utils.data import DataLoader
from torchvision.datasets import FakeData
from torchvision.transforms import ToTensor

from ..utils import Timer, bool_inst
from ..models import (Embedder, Extractor, build_embedder,
                              build_extractor)


def sync(device):
    """ wait for the GPU to finish processing, before measuring time """
    if device.startswith('cuda'):
        torch.cuda.synchronize()
    return


<<<<<<< HEAD
def get_flops(model, img_size, device):
    channels = 3
=======
def get_flops(model, channels, img_size, device):
>>>>>>> 11dc9b3a
    if isinstance(model, Embedder):
        msgs = model.get_random_msg(bsz=1)
        msgs = msgs.to(device)
        img_size = (1, channels, img_size, img_size)
        return calculate_flops(
            model,
            args=[torch.randn(img_size), msgs],
            output_as_string=False,
            output_precision=4,
            print_results=False
        )
    elif isinstance(model, Extractor):
        img_size = (1, channels, img_size, img_size)
        return calculate_flops(
            model,
            args=[torch.randn(img_size)],
            output_as_string=False,
            output_precision=4,
            print_results=False
        )


@torch.no_grad()
def benchmark_model(model, img_size, data_loader, device):
    model.to(device)
    model.eval()

    times = []
    times_interp = []
    times_norm = []
    timer = Timer()
    bsz = data_loader.batch_size
    with torch.no_grad():
        for imgs, _ in data_loader:
            imgs = imgs.to(device)
            h_orig, w_orig = imgs.size(-2), imgs.size(-1)
            # interpolate
            timer.start()
            imgs = F.interpolate(imgs, size=(
                img_size, img_size), mode='bilinear', align_corners=False)
            sync(device)
            times_interp.append(timer.end())
            # normalize
            timer.start()
            sync(device)
<<<<<<< HEAD
            end_time = time.time()
=======
>>>>>>> 11dc9b3a
            times_norm.append(timer.end())
            # forward pass
            if isinstance(model, Embedder):
                msgs = model.get_random_msg(bsz=imgs.size(0))
                msgs = msgs.to(device)
                timer.start()
                _ = model(imgs, msgs)
            elif isinstance(model, Extractor):
                timer.start()
                _ = model(imgs)
            sync(device)
<<<<<<< HEAD
            end_time = time.time()
=======
>>>>>>> 11dc9b3a
            times.append(timer.end())
            # unnormalize
            timer.start()
            sync(device)
<<<<<<< HEAD
            end_time = time.time()
=======
>>>>>>> 11dc9b3a
            times_norm[-1] += timer.end()
            # interpolate
            timer.start()
            imgs = F.interpolate(imgs, size=(h_orig, w_orig),
                                 mode='bilinear', align_corners=False)
            sync(device)
            times_interp[-1] += timer.end()

    results = {}
    for label, tt in [('forward', times), ('interp', times_interp), ('norm', times_norm)]:
        tt.pop(0)  # Remove the first batch
        time_total = sum(tt)
        time_per_batch = time_total / len(tt)
        time_per_img = time_per_batch / bsz
        curr_result = {
            f'{label}_time_per_img': time_per_img,
            f'{label}_time_per_batch': time_per_batch,
            f'{label}_time_total': time_total
        }
        results.update(curr_result)
    results.update({'nsamples': len(tt)})

    return results


def get_data_loader(batch_size, img_size, channels, num_workers, nsamples):

    transform = ToTensor()
    total_size = nsamples * batch_size
    dataset = FakeData(
        size=total_size, 
        image_size=(channels, img_size, img_size), 
        transform=transform
    )
    loader = DataLoader(dataset, batch_size=batch_size,
                        num_workers=num_workers, shuffle=False)
    return loader


def main(args):
    device = args.device.lower()

    embedder_cfg = omegaconf.OmegaConf.load(args.embedder_config)
    extractor_cfg = omegaconf.OmegaConf.load(args.extractor_config)
    if args.embedder_models is None:
        all_models = list(embedder_cfg.keys())
        all_models.remove('model')
        print("Available embedder models:", list(all_models))
        args.embedder_models = ','.join(all_models)
    if args.extractor_models is None:
        all_models = list(extractor_cfg.keys())
        all_models.remove('model')
        print("Available extractor models:", list(all_models))
        args.extractor_models = ','.join(all_models)

    results = []

    for embedder_name in args.embedder_models.split(','):
        result = {'model': embedder_name}
        # build
        if embedder_name not in embedder_cfg:
            continue
        embedder_args = embedder_cfg[embedder_name]
        embedder = build_embedder(embedder_name, embedder_args, args.nbits)
        embedder = embedder.to(device)
        # flops
        if args.do_flops:
            channels = 1 if 'yuv' in embedder_name else 3
            flops, macs, params = get_flops(
                embedder, channels, args.img_size_work, device)
            result.update({
                'gflops': flops / 1e9,
                'gmacs': macs / 1e9,
                'params(m)': params / 1e6
            })
        # benchmark
        if args.do_speed:
            channels = 1 if 'yuv' in embedder_name else 3
            data_loader = get_data_loader(args.batch_size, args.img_size, channels, args.workers, args.nsamples)
            embedder_stats = benchmark_model(
                embedder, args.img_size_work, data_loader, device)
            result.update({
                # 'model': embedder_name,
                # 'params': sum(p.numel() for p in embedder.parameters() if p.requires_grad) / 1e6,
                **embedder_stats,
            })
        results.append(result)
        print(results[-1])

    for extractor_name in args.extractor_models.split(','):
        result = {'model': extractor_name}
        # build
        if extractor_name not in extractor_cfg:
            continue
        extractor_args = extractor_cfg[extractor_name]
        extractor = build_extractor(
            extractor_name, extractor_args, args.img_size_work, args.nbits)
        extractor = extractor.to(device)
        # flops
        if args.do_flops:
            channels = 1 if 'yuv' in extractor_name else 3
            flops, macs, params = get_flops(
                extractor, channels, args.img_size_work, device)
            result.update({
                'gflops': flops / 1e9,
                'gmacs': macs / 1e9,
                'params(m)': params / 1e6
            })
        # benchmark
        if args.do_speed:
            channels = 1 if 'yuv' in extractor_name else 3
            data_loader = get_data_loader(args.batch_size, args.img_size, channels, args.workers, args.nsamples)
            extractor_stats = benchmark_model(
                extractor, args.img_size_work, data_loader, device)
            result.update({
                # 'model': extractor_name,
                # 'params': sum(p.numel() for p in extractor.parameters() if p.requires_grad) / 1e6,
                **extractor_stats,
            })
        results.append(result)
        print(results[-1])

    # Save results to CSV
    df = pd.DataFrame(results)
    print(df)
    if not os.path.exists(args.output_dir):
        os.makedirs(args.output_dir)
    df.to_csv(os.path.join(args.output_dir, 'speed_results.csv'),
              index=False, float_format='%.5f')


if __name__ == '__main__':
    parser = argparse.ArgumentParser()
    parser.add_argument('--device', type=str, default='cpu')
    parser.add_argument('--batch_size', type=int, default=16)
    parser.add_argument('--nsamples', type=int, default=100)
    parser.add_argument('--img_size', type=int, default=512)
    parser.add_argument('--img_size_work', type=int, default=256)
    parser.add_argument('--workers', type=int, default=4)
    parser.add_argument('--embedder_config', type=str,
                        default='configs/embedder.yaml')
    parser.add_argument('--extractor_config', type=str,
                        default='configs/extractor.yaml')
    parser.add_argument('--embedder_models', type=str, default=None)
    parser.add_argument('--extractor_models', type=str, default=None)
    parser.add_argument('--nbits', type=int, default=32)
    parser.add_argument('--output_dir', type=str, default='output')
    parser.add_argument('--do_flops', type=bool_inst, default=True, 
                        help='Calculate FLOPS for each model')
    parser.add_argument('--do_speed', type=bool_inst, default=False,
                        help='Run speed benchmark for each model')

    args = parser.parse_args()
    main(args)<|MERGE_RESOLUTION|>--- conflicted
+++ resolved
@@ -28,12 +28,7 @@
     return
 
 
-<<<<<<< HEAD
-def get_flops(model, img_size, device):
-    channels = 3
-=======
 def get_flops(model, channels, img_size, device):
->>>>>>> 11dc9b3a
     if isinstance(model, Embedder):
         msgs = model.get_random_msg(bsz=1)
         msgs = msgs.to(device)
@@ -79,10 +74,6 @@
             # normalize
             timer.start()
             sync(device)
-<<<<<<< HEAD
-            end_time = time.time()
-=======
->>>>>>> 11dc9b3a
             times_norm.append(timer.end())
             # forward pass
             if isinstance(model, Embedder):
@@ -94,18 +85,10 @@
                 timer.start()
                 _ = model(imgs)
             sync(device)
-<<<<<<< HEAD
-            end_time = time.time()
-=======
->>>>>>> 11dc9b3a
             times.append(timer.end())
             # unnormalize
             timer.start()
             sync(device)
-<<<<<<< HEAD
-            end_time = time.time()
-=======
->>>>>>> 11dc9b3a
             times_norm[-1] += timer.end()
             # interpolate
             timer.start()
