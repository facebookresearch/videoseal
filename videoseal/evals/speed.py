--- conflicted
+++ resolved
@@ -20,34 +20,14 @@
 from ..models import (Embedder, Extractor, build_embedder,
                               build_extractor)
 
-<<<<<<< HEAD
-=======
-# from videoseal.data.transforms import normalize_img, unnormalize_img
-
-
->>>>>>> 235858ca
+
 def sync(device):
     """ wait for the GPU to finish processing, before measuring time """
     if device.startswith('cuda'):
         torch.cuda.synchronize()
     return
 
-<<<<<<< HEAD
-=======
-
-def estimate_floating_point_ops(model):
-    # This function estimates the number of floating-point operations required by the model
-    # For simplicity, let's assume that each convolutional layer requires 10^6 floating-point operations
-    num_conv_layers = len(
-        [layer for layer in model.modules() if isinstance(layer, torch.nn.Conv2d)])
-    num_linear_layers = len(
-        [layer for layer in model.modules() if isinstance(layer, torch.nn.Linear)])
-    num_floating_point_ops = (num_conv_layers * 1e6) + \
-        (num_linear_layers * 1e5)
-    return num_floating_point_ops
-
-
->>>>>>> 235858ca
+
 def get_flops(model, img_size, device):
     channels = 3
     if isinstance(model, Embedder):
@@ -253,11 +233,7 @@
     parser.add_argument('--extractor_models', type=str, default=None)
     parser.add_argument('--nbits', type=int, default=32)
     parser.add_argument('--output_dir', type=str, default='output')
-<<<<<<< HEAD
     parser.add_argument('--do_flops', type=bool_inst, default=True, 
-=======
-    parser.add_argument('--do_flops', type=utils.bool_inst, default=True,
->>>>>>> 235858ca
                         help='Calculate FLOPS for each model')
     parser.add_argument('--do_speed', type=bool_inst, default=False,
                         help='Run speed benchmark for each model')
