--- conflicted
+++ resolved
@@ -3,8 +3,6 @@
     python videoseal/evals/speed.py --device cuda
 """
 
-<<<<<<< HEAD
-
 import argparse
 import os
 import time
@@ -13,31 +11,8 @@
 import pandas as pd
 import torch
 import torch.nn.functional as F
-
-from videoseal.models import (Embedder, Extractor, build_embedder,
-                              build_extractor)
-
-# from videoseal.data.transforms import normalize_img, unnormalize_img
-
-
-def sync(device):
-    """ wait for the GPU to finish processing, before measuring time """
-    # if device.startswith('cuda'):
-    #     torch.cuda.synchronize()
-    return
-
-
-=======
-import argparse
-import os
-import time
-import omegaconf
-import pandas as pd
 from calflops import calculate_flops
-
-import torch
 from torch.utils.data import DataLoader
-import torch.nn.functional as F
 from torchvision.datasets import FakeData
 from torchvision.transforms import ToTensor
 
@@ -46,6 +21,7 @@
                               build_extractor)
 
 # from videoseal.data.transforms import normalize_img, unnormalize_img
+
 
 def sync(device):
     """ wait for the GPU to finish processing, before measuring time """
@@ -53,7 +29,7 @@
         torch.cuda.synchronize()
     return
 
->>>>>>> 22fbba4d
+
 def estimate_floating_point_ops(model):
     # This function estimates the number of floating-point operations required by the model
     # For simplicity, let's assume that each convolutional layer requires 10^6 floating-point operations
@@ -64,10 +40,7 @@
     num_floating_point_ops = (num_conv_layers * 1e6) + \
         (num_linear_layers * 1e5)
     return num_floating_point_ops
-<<<<<<< HEAD
-
-=======
->>>>>>> 22fbba4d
+
 
 def get_flops(model, img_size, device):
     if isinstance(model, Embedder):
@@ -75,7 +48,7 @@
         msgs = msgs.to(device)
         img_size = (1, 3, img_size, img_size)
         return calculate_flops(
-            model, 
+            model,
             args=[torch.randn(img_size), msgs],
             output_as_string=False,
             output_precision=4,
@@ -84,13 +57,13 @@
     elif isinstance(model, Extractor):
         img_size = (1, 3, img_size, img_size)
         return calculate_flops(
-            model, 
+            model,
             args=[torch.randn(img_size)],
             output_as_string=False,
             output_precision=4,
             print_results=False
         )
-        
+
 
 @torch.no_grad()
 def benchmark_model(model, img_size, data_loader, device):
@@ -167,12 +140,6 @@
 
 
 def get_data_loader(batch_size, img_size, num_workers, nsamples):
-<<<<<<< HEAD
-    from torch.utils.data import DataLoader
-    from torchvision.datasets import FakeData
-    from torchvision.transforms import ToTensor
-=======
->>>>>>> 22fbba4d
 
     transform = ToTensor()
     total_size = nsamples * batch_size
@@ -211,18 +178,10 @@
         embedder_args = embedder_cfg[embedder_name]
         embedder = build_embedder(embedder_name, embedder_args, args.nbits)
         embedder = embedder.to(device)
-<<<<<<< HEAD
-        embedder_stats = benchmark_model(
-            embedder, args.img_size_work, data_loader, device)
-        results.append({
-            'model': embedder_name,
-            'params': sum(p.numel() for p in embedder.parameters() if p.requires_grad) / 1e6,
-            **embedder_stats,
-        })
-=======
         # flops
         if args.do_flops:
-            flops, macs, params = get_flops(embedder, args.img_size_work, device)
+            flops, macs, params = get_flops(
+                embedder, args.img_size_work, device)
             result.update({
                 'gflops': flops / 1e9,
                 'gmacs': macs / 1e9,
@@ -238,7 +197,6 @@
                 **embedder_stats,
             })
         results.append(result)
->>>>>>> 22fbba4d
         print(results[-1])
 
     for extractor_name in args.extractor_models.split(','):
@@ -248,18 +206,10 @@
         extractor = build_extractor(
             extractor_name, extractor_args, args.img_size_work, args.nbits)
         extractor = extractor.to(device)
-<<<<<<< HEAD
-        extractor_stats = benchmark_model(
-            extractor, args.img_size_work, data_loader, device)
-        results.append({
-            'model': extractor_name,
-            'params': sum(p.numel() for p in extractor.parameters() if p.requires_grad) / 1e6,
-            **extractor_stats
-        })
-=======
         # flops
         if args.do_flops:
-            flops, macs, params = get_flops(extractor, args.img_size_work, device)
+            flops, macs, params = get_flops(
+                extractor, args.img_size_work, device)
             result.update({
                 'gflops': flops / 1e9,
                 'gmacs': macs / 1e9,
@@ -275,7 +225,6 @@
                 **extractor_stats,
             })
         results.append(result)
->>>>>>> 22fbba4d
         print(results[-1])
 
     # Save results to CSV
@@ -302,10 +251,10 @@
     parser.add_argument('--extractor_models', type=str, default=None)
     parser.add_argument('--nbits', type=int, default=32)
     parser.add_argument('--output_dir', type=str, default='output')
-    parser.add_argument('--do_flops', type=utils.bool_inst, default=True, 
+    parser.add_argument('--do_flops', type=utils.bool_inst, default=True,
                         help='Calculate FLOPS for each model')
     parser.add_argument('--do_speed', type=utils.bool_inst, default=False,
                         help='Run speed benchmark for each model')
-    
+
     args = parser.parse_args()
     main(args)