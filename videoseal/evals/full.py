--- conflicted
+++ resolved
@@ -30,15 +30,8 @@
 from ..models import VideoWam, build_embedder, build_extractor
 from ..augmentation import get_validation_augs
 from ..augmentation.augmenter import get_dummy_augmenter
-<<<<<<< HEAD
-from ..evals.metrics import psnr, ssim
+from ..evals.metrics import psnr, ssim, bd_rate
 from ..utils import Timer, bool_inst
-=======
-from ..augmentation.video import H264
-from ..augmentation.valuemetric import JPEG
-from ..evals.metrics import psnr, ssim, bd_rate
-from ..utils import Timer
->>>>>>> 235858ca
 from ..utils.data import parse_dataset_params, Modalities
 from ..utils.image import create_diff_img
 from ..utils.display import save_vid
@@ -337,9 +330,9 @@
     group = parser.add_argument_group('Experiment')
     group.add_argument("--output_dir", type=str, default="output/", help="Output directory for logs and images (Default: /output)")
     group.add_argument('--save_first', type=int, default=-1, help='Number of images/videos to save')
-    group.add_argument('--bdrate', type=utils.bool_inst, default=True, help='Whether to compute BD-rate')
-    group.add_argument('--decoding', type=utils.bool_inst, default=True, help='Whether to evaluate decoding metrics')
-    group.add_argument('--detection', type=utils.bool_inst, default=False, help='Whether to evaluate detection metrics')
+    group.add_argument('--bdrate', type=bool_inst, default=True, help='Whether to compute BD-rate')
+    group.add_argument('--decoding', type=bool_inst, default=True, help='Whether to evaluate decoding metrics')
+    group.add_argument('--detection', type=bool_inst, default=False, help='Whether to evaluate detection metrics')
 
     args = parser.parse_args()
 
