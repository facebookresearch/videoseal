--- conflicted
+++ resolved
@@ -7,8 +7,8 @@
 from torch import nn
 from torch.nn import functional as F
 
-from ..data.transforms import rgb_to_yuv, yuv_to_rgb, RGB2YUV
 from ..augmentation.augmenter import Augmenter
+from ..data.transforms import RGB2YUV, rgb_to_yuv, yuv_to_rgb
 from ..modules.jnd import JND
 from .embedder import Embedder
 from .extractor import Extractor
@@ -166,23 +166,11 @@
 
         # interpolate back
         if imgs.shape[-2:] != (self.img_size, self.img_size):
-<<<<<<< HEAD
-            preds_w = F.interpolate(preds_w, size=imgs.shape[-2:], 
+            preds_w = F.interpolate(preds_w, size=imgs.shape[-2:],
                                     mode="bilinear", align_corners=False)
         preds_w = preds_w.to(imgs.device)
         imgs_w = self.blend(imgs, preds_w)
-        
-=======
-            deltas_w = F.interpolate(deltas_w, size=imgs.shape[-2:],
-                                     mode="bilinear", align_corners=False)
-        deltas_w = deltas_w.to(imgs.device)
-        imgs_w = self.scaling_i * imgs + self.scaling_w * deltas_w
-        if self.attenuation is not None:
-            imgs_w = self.attenuation(imgs, imgs_w)
-        if self.clamp:
-            imgs_w = imgs_w.clamp(0, 1)
-
->>>>>>> 50cc9443
+
         outputs = {
             "msgs": msgs,  # original messages: b k
             "preds_w": preds_w,  # predicted watermarks: b c h w
