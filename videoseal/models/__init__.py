--- conflicted
+++ resolved
@@ -1,13 +1,5 @@
 
-<<<<<<< HEAD
 from .embedder import Embedder, VAEEmbedder, UnetEmbedder, build_embedder
 from .extractor import Extractor, SegmentationExtractor, DinoExtractor, build_extractor
 from .wam import Wam
-from .video_wam import VideoWam
-=======
-from .embedder import Embedder, UnetEmbedder, VAEEmbedder, build_embedder
-from .extractor import (DinoExtractor, Extractor, SegmentationExtractor,
-                        build_extractor)
-from .video_wam import VideoWam
-from .wam import Wam
->>>>>>> ac29d569
+from .video_wam import VideoWam