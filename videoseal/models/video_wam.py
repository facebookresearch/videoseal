"""
Test with:
    python -m videoseal.models.video_wam
"""

import random

import torch
from torch import nn
from torch.nn import functional as F
from torchvision import transforms

from ..augmentation.augmenter import Augmenter
from ..models.embedder import Embedder
from ..models.extractor import Extractor
from ..models.wam import Wam
from ..modules.jnd import JND


class VideoWam(Wam):
    """
    A video watermarking model that extends the Wam class.
    This model combines an embedder, a detector, and an augmenter to embed watermarks into videos.
    It also includes optional attenuation and scaling parameters to control the strength of the watermark.
    Attributes:
        embedder (Embedder): The watermark embedder.
        detector (Extractor): The watermark detector.
        augmenter (Augmenter): The image augmenter.
        attenuation (JND, optional): The JND model to attenuate the watermark distortion. Defaults to None.
        scaling_w (float, optional): The scaling factor for the watermark. Defaults to 1.0.
        scaling_i (float, optional): The scaling factor for the image. Defaults to 1.0.
        chunk_size (int, optional): The number of frames/imgs to encode at a time. Defaults to 8.
        step_size (int, optional): The number of frames/imgs to propagate the watermark to. Defaults to 4.
        img_size (int, optional): The size of the images to resize to. Defaults to 256.
    """

    def __init__(
        self,
        embedder: Embedder,
        detector: Extractor,
        augmenter: Augmenter,
        attenuation: JND = None,
        scaling_w: float = 1.0,
        scaling_i: float = 1.0,
        img_size: int = 256,
        clamp: bool = True,
        chunk_size: int = 8,
        step_size: int = 4,
    ) -> None:
        """
        Initializes the VideoWam model.
        Args:
            embedder (Embedder): The watermark embedder.
            detector (Extractor): The watermark detector.
            augmenter (Augmenter): The image augmenter.
            attenuation (JND, optional): The JND model to attenuate the watermark distortion. Defaults to None.
            scaling_w (float, optional): The scaling factor for the watermark. Defaults to 1.0.
            scaling_i (float, optional): The scaling factor for the image. Defaults to 1.0.
            img_size (int, optional): The size of the frame to resize to intermediately while generating the watermark then upscale, the final video / image size is kept the same. Defaults to 256.
            chunk_size (int, optional): The number of frames/imgs to encode at a time. Defaults to 8.
            step_size (int, optional): The number of frames/imgs to propagate the watermark to. Defaults to 4.
        """
        super().__init__(
            embedder=embedder,
            detector=detector,
            augmenter=augmenter,
            attenuation=attenuation,
            scaling_w=scaling_w,
            scaling_i=scaling_i,
            img_size=img_size,
            clamp=clamp,
        )
        # video settings
        self.chunk_size = chunk_size  # encode 8 frames/imgs at a time
        self.step_size = step_size  # propagate the wm to 4 next frame/img

    def forward(
        self,
        # [b, c, h, w] for batch of images or [b, frames, c, h, w] / [frames, c, h, w] for batch of videos
        imgs: torch.Tensor,
        masks: torch.Tensor,
        msgs: torch.Tensor = None,
        is_video: bool = True,
    ) -> dict:
        """
        Does the full forward pass of the WAM model (used for training).
        (1) Generates watermarked images from the input images and messages.
        (2) Augments the watermarked images.
        (3) Detects the watermark in the augmented images.
        Falls back to the parent class for batch of images.
        """
        assert not (is_video and len(imgs.shape) not in [4, 5]), \
            "If is_video is True, input shape should be [b, frames, c, h, w] or [frames, c, h, w]"
        assert not (not is_video and len(imgs.shape) != 4), \
            "If is_video is False, input shape should be [b, c, h, w]"

        if not is_video:
            # fallback on parent class for batch of images
            return super().forward(imgs, masks, msgs)

        if len(imgs.shape) == 5:
            # batch of videos, where each video is a sequence of frames (images)
            # imgs shape: [b, frames, c, h, w], where b is the batch size, frames is the number of frames in each video
            outputs = []
            for i in range(imgs.shape[0]):
                video_frames = imgs[i]  # [frames, c, h, w]
                video_masks = masks[i] if masks is not None else None
                video_msgs = msgs[i] if msgs is not None else None
                output = self.video_forward(
                    video_frames, video_masks, video_msgs)
                outputs.append(output)
            return outputs
        elif len(imgs.shape) == 4:
            # single video, represented as a sequence of frames (images)
            # imgs shape: [frames, c, h, w], where frames is the number of frames in the video
            return self.video_forward(imgs, masks, msgs)
        else:
            raise ValueError("Invalid input shape")

    def video_embedder(
        self,
        imgs: torch.Tensor,
        msg: torch.Tensor,
    ) -> torch.Tensor:
        """
        Generates deltas one every step_size frames, then repeats for the next step_size frames.
        """
        # TODO: deal with the case where the embedder predicts images instead of deltas
        msg = msg.repeat(len(imgs) // self.step_size, 1)  # n k
        preds_w = self.embedder(imgs[::self.step_size], msg)  # n 3 h w
        preds_w = torch.repeat_interleave(
            preds_w, self.step_size, dim=0)
        return preds_w[:len(imgs)]  # f 3 h w

    def video_forward(
        self,
        imgs: torch.Tensor,  # [frames, c, h, w] for a single video
        masks: torch.Tensor,
        msgs: torch.Tensor = None,  # 1 message per video
    ) -> dict:
        """
        Generate watermarked video from the input video imgs.
        """
        # create message 1 message per video but repeat for all frames
        # we need this to calcualte the loss
        if msgs is None:
            msgs = self.get_random_msg()  # 1 x k
        else:
            assert msgs.shape[0] == 1, "Message should be unique"
        msgs = msgs.to(imgs.device)
        # generate watermarked images
        if self.embedder.yuv:  # take y channel only
            preds_w = self.video_embedder(self.rgb2yuv(imgs)[:, 0:1], msgs)
        else:
            preds_w = self.video_embedder(imgs, msgs)
        imgs_w = self.blend(imgs, preds_w)  # frames c h w
        # augment
        imgs_aug, masks, selected_aug = self.augmenter(
            imgs_w, imgs, masks, is_video=True)
        # detect watermark
        preds = self.detector(imgs_aug)
        # create and return outputs
        outputs = {
            # message per video but repeated for batchsize: b x k
            "msgs": msgs.expand(imgs.shape[0], -1),
            "masks": masks,  # augmented masks: frames 1 h w
            "imgs_w": imgs_w,  # watermarked imgs: frames c h w
            "imgs_aug": imgs_aug,  # augmented imgs: frames c h w
            "preds": preds,  # predicted message: 1 (1+nbits) h w
            "selected_aug": selected_aug,  # selected augmentation
        }
        return outputs

    @torch.no_grad()
    def embed(
        self,
        imgs: torch.Tensor,
        msgs: torch.Tensor = None,
        is_video: bool = True,
    ) -> dict:
        """ 
        Generates watermarked videos from the input images and messages (used for inference).
        Videos may be arbitrarily sized.
        """
        if not is_video:
            # fallback on parent class for batch of images
            return super().embed(imgs, msgs)
        if msgs is None:
            msgs = self.get_random_msg()  # 1 x k
        else:
            assert msgs.shape[0] == 1, "Message should be unique"
        msgs = msgs.repeat(self.chunk_size, 1)  # 1 k -> n k

        # encode by chunk of cksz imgs, propagate the wm to spsz next imgs
        chunk_size = self.chunk_size  # n=cksz
        step_size = self.step_size  # spsz

        # initialize watermarked imgs
        imgs_w = torch.zeros_like(imgs)  # f 3 h w

        # chunking is necessary to avoid memory issues (when too many frames)
        for ii in range(0, len(imgs[::step_size]), chunk_size):
            nimgs_in_ck = min(chunk_size, len(imgs[::step_size]) - ii)
            start = ii * step_size
            end = start + nimgs_in_ck * step_size
            all_imgs_in_ck = imgs[start: end, ...]  # f 3 h w

            # choose one frame every step_size
            imgs_in_ck = all_imgs_in_ck[::step_size]  # n 3 h w

            # deal with last chunk that may have less than chunk_size imgs
            if nimgs_in_ck < chunk_size:
                msgs = msgs[:nimgs_in_ck]

            # get deltas for the chunk, and repeat them for each frame in the chunk
            outputs = super().embed(imgs_in_ck, msgs)  # n 3 h w
            deltas_in_ck = outputs["preds_w"]  # n 3 h w
            deltas_in_ck = torch.repeat_interleave(
                deltas_in_ck, step_size, dim=0)  # f 3 h w

            # at the end of video there might be more deltas than needed
            deltas_in_ck = deltas_in_ck[:len(all_imgs_in_ck)]

            # create watermarked imgs
<<<<<<< HEAD
            all_imgs_in_ck_w = self.blend(all_imgs_in_ck, deltas_in_ck)
=======
            all_imgs_in_ck_w = self.scaling_i * all_imgs_in_ck + self.scaling_w * deltas_in_ck
            if self.attenuation is not None:
                all_imgs_in_ck_w = self.attenuation(
                    all_imgs_in_ck, all_imgs_in_ck_w)
            if self.clamp:
                all_imgs_in_ck_w = all_imgs_in_ck_w.clamp(0, 1)

>>>>>>> 50cc9443
            imgs_w[start: end, ...] = all_imgs_in_ck_w  # n 3 h w

        outputs = {
            "imgs_w": imgs_w,  # watermarked imgs: f 3 h w
            "msgs": msgs[0:1].repeat(len(imgs), 1),  # original messages: f k
        }
        return outputs

    def detect(
        self,
        imgs: torch.Tensor,
        is_video: bool = True,
    ) -> dict:
        """
        Performs the forward pass of the detector only.
        Rescales the input images to 256x... pixels and then computes the mask and the message.
        Args:
            imgs (torch.Tensor): Batched images with shape FxCxHxW, where F is the number of frames,
                                    C is the number of channels, H is the height, and W is the width.
        Returns:
            dict: The output predictions.
                - torch.Tensor: Predictions for each frame with shape Fx(K+1),
                                where K is the length of the binary message. The first column represents
                                the probability of the detection bit, and the remaining columns represent
                                the probabilities of each bit in the message.
        """
        if not is_video:
            # fallback on parent class for batch of images
            return super().detect(imgs)
        all_preds = []
        for ii in range(0, len(imgs), self.chunk_size):
            nimgs_in_ck = min(self.chunk_size, len(imgs) - ii)
            outputs = super().detect(
                imgs[ii:ii+nimgs_in_ck]
            )
            preds = outputs["preds"]
            all_preds.append(preds)  # n k ..
        preds = torch.cat(all_preds, dim=0)  # f k ..
        outputs = {
            "preds": preds,  # predicted masks and/or messages: f (1+nbits) h w
        }
        return outputs

    def detect_and_aggregate(
        self,
        imgs: torch.Tensor,
        aggregation: str = "avg",
    ) -> torch.Tensor:
        """
        Detects the message in a video and aggregates the predictions across frames.
        This method is mainly used for downstream inference to simplify the interface.
        If you want to obtain normal probabilities, use `video_detect` instead.
        Args:
            imgs (torch.Tensor): Batched images with shape FxCxHxW, where F is the number of frames,
                    C is the number of channels, H is the height, and W is the width.
            aggregation (str, optional): Aggregation method. Can be one of "avg",
                "weighted_avg", or None. Defaults to "avg".
        Returns:
            torch.Tensor: Aggregated binary message with shape K,
                where K is the length of the message.
        Note:
            If aggregation is None, returns the predictions for each frame without aggregation.
        """
        outputs = self.detect(imgs)
        preds = outputs["preds"]
        mask_preds = preds[:, 0:1]  # binary detection bit (not used for now)
        bit_preds = preds[:, 1:]  # b k ..
        if aggregation is None:
            decoded_msg = bit_preds
        elif aggregation == "avg":
            decoded_msg = bit_preds.mean(dim=0)
        elif aggregation == "weighted_avg":
            decoded_msg = (bit_preds * bit_preds.abs()).mean(dim=0)  # b k -> k
        msg = (decoded_msg > 0).squeeze()
        return msg


if __name__ == "__main__":
    pass<|MERGE_RESOLUTION|>--- conflicted
+++ resolved
@@ -222,17 +222,7 @@
             deltas_in_ck = deltas_in_ck[:len(all_imgs_in_ck)]
 
             # create watermarked imgs
-<<<<<<< HEAD
             all_imgs_in_ck_w = self.blend(all_imgs_in_ck, deltas_in_ck)
-=======
-            all_imgs_in_ck_w = self.scaling_i * all_imgs_in_ck + self.scaling_w * deltas_in_ck
-            if self.attenuation is not None:
-                all_imgs_in_ck_w = self.attenuation(
-                    all_imgs_in_ck, all_imgs_in_ck_w)
-            if self.clamp:
-                all_imgs_in_ck_w = all_imgs_in_ck_w.clamp(0, 1)
-
->>>>>>> 50cc9443
             imgs_w[start: end, ...] = all_imgs_in_ck_w  # n 3 h w
 
         outputs = {
