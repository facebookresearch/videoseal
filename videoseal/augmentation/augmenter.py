--- conflicted
+++ resolved
@@ -16,11 +16,7 @@
 from .masks import get_mask_embedder
 from .valuemetric import (JPEG, Brightness, Contrast, GaussianBlur, Hue,
                           MedianFilter, Saturation)
-<<<<<<< HEAD
-from .video import VideoCompressorAugmenter, H264, H265, H264rgb
-=======
-from .video import VideoCompressorAugmenter, DropFrameAugmenter
->>>>>>> 1563a219
+from .video import VideoCompressorAugmenter, DropFrameAugmenter, H264, H265, H264rgb
 
 name2aug = {
     'rotate': Rotate,
