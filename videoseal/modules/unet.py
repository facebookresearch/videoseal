"""
Test with:
    python -m videoseal.modules.unet
"""

import einops
import torch
import torch.nn.functional as F
from torch import nn, Tensor

from .common import AvgPool3dWrapper, ChanRMSNorm, Upsample, Downsample, get_activation, get_normalization, get_conv_layer

# https://github.com/lucidrains/imagen-pytorch/blob/main/imagen_pytorch/imagen_pytorch.py
# https://github.com/milesial/Pytorch-UNet/blob/master/train.py


class ResnetBlock(nn.Module):
    """Conv Norm Act * 2"""

    def __init__(
        self, 
        in_channels: int, 
        out_channels: int, 
        act_layer: nn.Module, 
        norm_layer: nn.Module, 
        mid_channels: int = None, 
        id_init: bool = False, 
        conv_layer: nn.Module = nn.Conv2d
    ) -> None:
        super().__init__()
        if not mid_channels:
            mid_channels = out_channels
        self.double_conv = nn.Sequential(
            conv_layer(in_channels, mid_channels,
                       kernel_size=3, padding=1, bias=False),
            norm_layer(mid_channels),
            act_layer(),
            conv_layer(mid_channels, out_channels,
                       kernel_size=3, padding=1, bias=False),
            norm_layer(out_channels),
            act_layer()
        )
        self.res_conv = conv_layer(in_channels, out_channels, kernel_size=1)
        if id_init:
            self._id_init(self.res_conv)

    def forward(self, x: Tensor) -> Tensor:
        return self.double_conv(x) + self.res_conv(x)

    def _id_init(self, m: nn.Module) -> nn.Module:
        """
        Initialize the weights of the residual convolution to be the identity
        """
        if isinstance(m, nn.Conv2d):
            with torch.no_grad():
                in_channels, out_channels, h, w = m.weight.size()
                if in_channels == out_channels:
                    identity_kernel = torch.eye(in_channels).view(in_channels, in_channels, 1, 1)
                    m.weight.copy_(identity_kernel)
                    if m.bias is not None:
                        nn.init.zeros_(m.bias)
        elif isinstance(m, nn.Conv3d):
            raise NotImplemented("identity-initialized residual convolutions not implemented for conv3d")
        return m


class UBlock(nn.Module):
    def __init__(
        self, 
        in_channels: int, 
        out_channels: int, 
        act_layer: nn.Module, 
        norm_layer: nn.Module, 
        upsampling_type: str = 'bilinear', 
        id_init: bool = False, 
        conv_layer: nn.Module = nn.Conv2d
    ) -> None:
        super().__init__()
        self.up = Upsample(upsampling_type, in_channels,
                           out_channels, 2, act_layer)
        self.conv = ResnetBlock(
            out_channels, out_channels, act_layer, norm_layer, id_init=id_init, conv_layer=conv_layer)

    def forward(self, x: Tensor) -> Tensor:
        x = self.up(x)
        return self.conv(x)


class DBlock(nn.Module):
    def __init__(
        self, 
        in_channels: int, 
        out_channels: int, 
        act_layer: nn.Module, 
        norm_layer: nn.Module, 
        upsampling_type: str = 'bilinear', 
        id_init: bool = False, 
        conv_layer: nn.Module = nn.Conv2d
    ) -> None:
        super().__init__()
        if upsampling_type == 'bilinear':
            self.down = nn.Conv2d(in_channels, out_channels,
                                  kernel_size=3, stride=2, padding=1)
        else:
            self.down = Downsample(in_channels, out_channels, act_layer)
        self.conv = ResnetBlock(
            out_channels, out_channels, act_layer, norm_layer, id_init=id_init, conv_layer=conv_layer)

    def forward(self, x: Tensor) -> Tensor:
        x = self.down(x)
        return self.conv(x)


class BottleNeck(nn.Module):
    def __init__(
        self,
        num_blocks: int,
        channels_in: int,
        channels_out: int,
        act_layer: nn.Module,
        norm_layer: nn.Module,
        id_init: bool = False,
        conv_layer: nn.Module = nn.Conv2d,
        *args, **kwargs
    ) -> None:
        super(BottleNeck, self).__init__()
        model = []
        for _ in range(num_blocks):
            model += [ResnetBlock(channels_in, channels_out,
                                  act_layer, norm_layer, id_init=id_init, conv_layer=conv_layer)]
            channels_in = channels_out
        self.model = nn.Sequential(*model)

    def forward(self, x: Tensor) -> Tensor:
        return self.model(x)  # b c+c' h w -> b c h w


class UNetMsg(nn.Module):
    def __init__(
        self, 
        msg_processor: nn.Module,
        in_channels: int,
        out_channels: int,
        z_channels: int,
        num_blocks: int,
        activation: str,
        normalization: str,
        z_channels_mults: tuple[int, ...],
        upsampling_type: str = 'bilinear',
        downsampling_type: str = 'bilinear',
        last_tanh: bool = True,
        zero_init: bool = False,
        id_init: bool = False,
        conv_layer: str = "conv2d",
        time_pooling: bool = False,
        time_pooling_kernel_size: int = 1,
        time_pooling_depth: int = 1,
        time_pooling_stride: int = None,
        *args, **kwargs
    ) -> None:
        super(UNetMsg, self).__init__()
        self.msg_processor = msg_processor
        self.in_channels = in_channels
        self.out_channels = out_channels
        self.z_channels = z_channels
        self.num_blocks = num_blocks
        self.z_channels_mults = z_channels_mults
        self.last_tanh = last_tanh
        self.connect_scale = 2 ** -0.5

        # select layers and activations
        norm_layer = get_normalization(normalization)
        act_layer = get_activation(activation)
        conv_layer = get_conv_layer(conv_layer)

        # Calculate the z_channels for each layer based on z_channels_mults
        z_channels_list = [self.z_channels * m for m in self.z_channels_mults]

        # Initial convolution
        self.inc = ResnetBlock(
            in_channels, z_channels_list[0], act_layer, norm_layer, id_init=id_init, conv_layer=conv_layer)

        # Downward path
        self.downs = nn.ModuleList()
        for ii in range(len(z_channels_list) - 1):
            self.downs.append(DBlock(
                z_channels_list[ii], z_channels_list[ii + 1], act_layer, norm_layer, downsampling_type, id_init, conv_layer=conv_layer))

        # Message mixing and middle blocks
        z_channels_list[-1] = z_channels_list[-1] + self.msg_processor.hidden_size
        self.bottleneck = BottleNeck(
            num_blocks, z_channels_list[-1], z_channels_list[-1], act_layer, norm_layer, id_init=id_init, conv_layer=conv_layer)

        # Upward path
        self.ups = nn.ModuleList()
        for ii in reversed(range(len(z_channels_list) - 1)):
            self.ups.append(UBlock(
                2 * z_channels_list[ii + 1], z_channels_list[ii], act_layer, norm_layer, upsampling_type, id_init, conv_layer=conv_layer))

        # Final output convolution
        self.outc = nn.Conv2d(z_channels_list[0], out_channels, 1)
        if zero_init:
            self.zero_init_(self.outc)
        
        # time_pooling
        self.time_pooling = time_pooling
        self.time_pooling_depth = time_pooling_depth
        if self.time_pooling:
            time_pooling_stride = time_pooling_kernel_size if time_pooling_stride is None else time_pooling_stride
            self.temporal_pool = AvgPool3dWrapper(
                time_pooling_kernel_size, 
                time_pooling_stride, 
                padding=0, ceil_mode=True, count_include_pad=False,
            )
        else:
            # fill self.attributes for torchscript
            self.temporal_pool = nn.Identity()
            self.temporal_pool.kernel_size = 1

    def forward(
        self,
        imgs: Tensor,
        msgs: Tensor
    ) -> Tensor:
        nb_imgs: int = len(imgs)
        # Initial convolution
        x1 = self.inc(imgs)
        hiddens = [x1]

        # Downward path
        for ii, dblock in enumerate(self.downs):
            if self.time_pooling and ii == self.time_pooling_depth:
                temp_downscale = self.temporal_pool(hiddens[-1])  # b d h w -> b/k d h w
                hiddens.append(dblock(temp_downscale))
            else:
                hiddens.append(dblock(hiddens[-1]))  # b d h w -> b d' h/2 w/2

        # Middle path
<<<<<<< HEAD
        last_hidden = hiddens.pop()
        processed_hidden = self.msg_processor(last_hidden, msgs)  # b c+c' h w
        hiddens.append(processed_hidden)
=======
        if self.time_pooling:
            if len(msgs) != len(hiddens[-1]):
                # Trim when doing time average pooling.
                assert time_pooling_stride is None
                last_msg = msgs[-1].unsqueeze(0)
                msgs = msgs[(time_pooling_kernel_size//2)::time_pooling_kernel_size]
                if (len(msgs) * time_pooling_kernel_size) < nb_imgs:
                    msgs = torch.cat([msgs, last_msg])
        hiddens.append(self.msg_processor(hiddens.pop(), msgs))  # b c+c' h w
>>>>>>> 30b326d5
        x = self.bottleneck(hiddens[-1])

        # Upward path
        current_depth = len(self.downs)
        for ii, ublock in enumerate(self.ups):
            # Recover the original number of frames for temporal pooling.
            if self.time_pooling and current_depth == self.time_pooling_depth:
                x = torch.repeat_interleave(x, repeats=self.temporal_pool.kernel_size, dim=0)  # b/k d h w -> b d h w
                x = x[:nb_imgs]
            
            skip_connection = hiddens.pop()
            x = torch.cat(
                (x, skip_connection * self.connect_scale), 
                dim=1
            )  # b d h w -> b 2d h w
            x = ublock(x)  # b d h w
            current_depth -= 1
            
        # Recover the original number of frames for temporal pooling.
        if self.time_pooling and current_depth == self.time_pooling_depth:
            x = torch.repeat_interleave(x, repeats=self.temporal_pool.kernel_size, dim=0)  # b/k d h w -> b d h w
            x = x[:nb_imgs]

        # Output layer
        logits = self.outc(x)
        if self.last_tanh:
            logits = torch.tanh(logits)
        return logits

    def use_checkpointing(self) -> None:
        # Apply checkpointing to save memory during training. Not used.
        self.inc = torch.utils.checkpoint(self.inc)
        for ii in range(len(self.downs)):
            self.downs[ii] = torch.utils.checkpoint(self.downs[ii])
        for ii in range(len(self.ups)):
            self.ups[ii] = torch.utils.checkpoint(self.ups[ii])
        self.outc = torch.utils.checkpoint(self.outc)

    def zero_init_(self, m: nn.Module) -> nn.Module:
        if isinstance(m, nn.Conv2d):
            nn.init.zeros_(m.weight)
            if m.bias is not None:
                nn.init.zeros_(m.bias)
        elif isinstance(m, nn.BatchNorm2d) or isinstance(m, nn.GroupNorm) or isinstance(m, nn.LayerNorm):
            nn.init.zeros_(m.weight)
            nn.init.zeros_(m.bias)
        elif isinstance(m, nn.Linear):
            nn.init.zeros_(m.weight)
            if m.bias is not None:
                nn.init.zeros_(m.bias)
        return m

def test_script_unetmsg() -> bool:
    """Test if UNetMsg can be converted to TorchScript using scripting."""
    import torch
    from videoseal.modules.msg_processor import MsgProcessor
    
    # Create a small UNetMsg model for testing
    nbits: int = 8
    hidden_size: int = 16
    in_channels: int = 3
    out_channels: int = 3
    z_channels: int = 32
    
    # Create message processor and model
    msg_processor = MsgProcessor(
        nbits=nbits,
        hidden_size=hidden_size,
        msg_processor_type="binary+concat"
    )
    
    model = UNetMsg(
        msg_processor=msg_processor,
        in_channels=in_channels,
        out_channels=out_channels,
        z_channels=z_channels,
        num_blocks=2,
        activation="relu",
        normalization="batch",
        z_channels_mults=(1, 2, 4)
    )
    
    try:
        scripted_model = torch.jit.script(model)
        print("Successfully scripted UNetMsg!")
        scripted_model.save("unetmsg_scripted.jit")
        return True
    except Exception as e:
        print(f"Failed to script UNetMsg: {e}")
        return False

if __name__ == "__main__":
    print("\nTesting scripting...")
    test_script_unetmsg()<|MERGE_RESOLUTION|>--- conflicted
+++ resolved
@@ -206,7 +206,6 @@
         self.time_pooling = time_pooling
         self.time_pooling_depth = time_pooling_depth
         if self.time_pooling:
-            time_pooling_stride = time_pooling_kernel_size if time_pooling_stride is None else time_pooling_stride
             self.temporal_pool = AvgPool3dWrapper(
                 time_pooling_kernel_size, 
                 time_pooling_stride, 
@@ -215,6 +214,7 @@
         else:
             # fill self.attributes for torchscript
             self.temporal_pool = nn.Identity()
+            self.temporal_pool.stride = 1
             self.temporal_pool.kernel_size = 1
 
     def forward(
@@ -236,21 +236,18 @@
                 hiddens.append(dblock(hiddens[-1]))  # b d h w -> b d' h/2 w/2
 
         # Middle path
-<<<<<<< HEAD
-        last_hidden = hiddens.pop()
-        processed_hidden = self.msg_processor(last_hidden, msgs)  # b c+c' h w
-        hiddens.append(processed_hidden)
-=======
         if self.time_pooling:
+            # first dim may have changed because of time pooling, trim msgs.
             if len(msgs) != len(hiddens[-1]):
-                # Trim when doing time average pooling.
-                assert time_pooling_stride is None
+                tpks = self.temporal_pool.kernel_size
+                tps = self.temporal_pool.stride
+                assert tps == tpks
                 last_msg = msgs[-1].unsqueeze(0)
-                msgs = msgs[(time_pooling_kernel_size//2)::time_pooling_kernel_size]
-                if (len(msgs) * time_pooling_kernel_size) < nb_imgs:
+                msgs = msgs[(tpks//2)::tpks]
+                if (len(msgs) * tpks) < nb_imgs:
                     msgs = torch.cat([msgs, last_msg])
+        # Process latents and messages.
         hiddens.append(self.msg_processor(hiddens.pop(), msgs))  # b c+c' h w
->>>>>>> 30b326d5
         x = self.bottleneck(hiddens[-1])
 
         # Upward path
