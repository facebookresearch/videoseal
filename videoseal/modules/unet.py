--- conflicted
+++ resolved
@@ -115,12 +115,8 @@
         upsampling_type: str = 'bilinear',
         downsampling_type: str = 'bilinear',
         last_tanh: bool = True,
-<<<<<<< HEAD
-        zero_init: bool = False
-=======
         zero_init: bool = False,
         id_init: bool = False
->>>>>>> 11dc9b3a
     ):
         super(UNetMsg, self).__init__()
         self.msg_processor = msg_processor
