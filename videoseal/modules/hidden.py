--- conflicted
+++ resolved
@@ -44,16 +44,6 @@
         norm_layer = get_normalization(normalization)
         act_layer = get_activation(activation)
 
-<<<<<<< HEAD
-        layers = [ConvBNRelu(in_channels, z_channels, norm_layer, act_layer)]
-
-        for _ in range(num_blocks-1):
-            layer = ConvBNRelu(z_channels, z_channels, norm_layer, act_layer)
-            layers.append(layer)
-
-        self.conv_bns = nn.Sequential(*layers)
-        self.after_concat_layer = ConvBNRelu(z_channels + in_channels + num_bits, z_channels, norm_layer, act_layer)
-=======
         layers = [ConvBNRelu(in_channels, z_channels, act_layer, norm_layer)]
 
         for _ in range(num_blocks-1):
@@ -62,7 +52,6 @@
 
         self.conv_bns = nn.Sequential(*layers)
         self.after_concat_layer = ConvBNRelu(z_channels + in_channels + num_bits, z_channels, act_layer, norm_layer)
->>>>>>> 11dc9b3a
 
         self.final_layer = nn.Conv2d(z_channels, out_channels, kernel_size=1)
 
@@ -108,15 +97,9 @@
         norm_layer = get_normalization(normalization)
         act_layer = get_activation(activation)
 
-<<<<<<< HEAD
-        layers = [ConvBNRelu(in_channels, z_channels, norm_layer, act_layer)]
-        for _ in range(num_blocks):
-            layers.append(ConvBNRelu(z_channels, z_channels, norm_layer, act_layer))
-=======
         layers = [ConvBNRelu(in_channels, z_channels, act_layer, norm_layer)]
         for _ in range(num_blocks):
             layers.append(ConvBNRelu(z_channels, z_channels, act_layer, norm_layer))
->>>>>>> 11dc9b3a
         self.layers = nn.Sequential(*layers)
 
         self.pixelwise = pixelwise
