--- conflicted
+++ resolved
@@ -4,8 +4,5 @@
 core
 core*
 *egg-info
-<<<<<<< HEAD
-=======
 *.pth
->>>>>>> f13ca6ef
 *.mp4