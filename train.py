"""
Example usage (cluster 2 gpus):
    torchrun --nproc_per_node=2 train.py --local_rank 0
Example usage (cluster 1 gpu):
    torchrun train.py --debug_slurm
    For eval ful only:
        torchrun train.py --debug_slurm --only_eval True --output_dir output/

Example:  decoding only, hidden like
    torchrun --nproc_per_node=2 train.py --local_rank 0 --nbits 32 --saveimg_freq 1 --lambda_i 0 --lambda_det 0 --lambda_dec 1 --lambda_d 0  --img_size 128 --img_size_extractor 128 --embedder_model hidden --extractor_model hidden

With video compression aug:
    torchrun --nproc_per_node=2 train.py --local_rank 0  --image_dataset coco --video_dataset sa-v --augmentation_config configs/video_compression.yaml --extractor_model sam_tiny --embedder_model vae_small_bw --img_size 256 --img_size_extractor 256 --batch_size 16 --batch_size_eval 32 --epochs 100 --optimizer AdamW,lr=1e-4 --scheduler CosineLRScheduler,lr_min=1e-6,t_initial=100,warmup_lr_init=1e-6,warmup_t=5 --seed 0 --perceptual_loss mse --lambda_i 0.0 --lambda_d 0.0 --lambda_det 0.0 --lambda_dec 1.0 --nbits 32 --scaling_i 1.0 --scaling_w 0.2 --balanced  false --iter_per_epoch 5

Args inventory:
    --scheduler CosineLRScheduler,lr_min=1e-6,t_initial=100,warmup_lr_init=1e-6,warmup_t=5
    --optimizer Lamb,lr=1e-3
    --train_dir /checkpoint/pfz/projects/watermarking/data/coco_1k_orig
    --resume_from /checkpoint/pfz/2024_logs/0611_segmark_lpipsmse/_lambda_d=0.25_lambda_i=0.5_scaling_w=0.4/checkpoint050.pth
    --extractor_model dino2s_indices=11_upscale=1_14 --img_size 336 --batch_size 8 --extractor_config configs/extractor_dinos.yaml
    --embedder_model vae_sd --embedder_config configs/embedder_sd.yaml
    --local_rank 0  --only_eval True --scaling_w 0.4 --embedder_model vae_small --extractor_model sam_small --augmentation_config configs/all_augs.yaml --resume_from /checkpoint/pfz/2024_logs/0708_segmark_bigger_vae/_scaling_w=0.4_embedder_model=vae_small_extractor_model=sam_small/checkpoint.pth
    --local_rank 0  --only_eval True --scaling_w 2.0 --scaling_i 1.0 --nbits 16 --lambda_dec 6.0 --lambda_det 1.0 --lambda_d 0.0 --lambda_i 0.0 --perceptual_loss none --seed 0 --scheduler none --optimizer AdamW,lr=1e-5 --epochs 50 --batch_size_eval 32 --batch_size 16 --img_size 256 --attenuation jnd_1_3 --resume_from /checkpoint/pfz/2024_logs/0708_segmark_bigger_vae/_scaling_w=0.4_embedder_model=vae_small_extractor_model=sam_small/checkpoint.pth --embedder_model vae_small --extractor_model sam_small --augmentation_config configs/all_augs.yaml
    --video_dataset sa-v
    --image_dataset coco
"""
import argparse
import datetime
import json
import math
import os
import random
import sys
import threading
import time
from typing import List

import numpy as np
import omegaconf
import psutil
import torch
import torch.distributed
import torch.distributed as dist
import torch.nn as nn
import torch.nn.functional as F
from torchvision.utils import save_image

import videoseal.utils as utils
import videoseal.utils.dist as udist
import videoseal.utils.logger as ulogger
import videoseal.utils.optim as uoptim
from videoseal.augmentation.augmenter import Augmenter
from videoseal.augmentation.geometric import (Crop, HorizontalFlip, Identity,
                                              Perspective, Resize, Rotate)
from videoseal.augmentation.valuemetric import (JPEG, Brightness, Contrast,
                                                GaussianBlur, Hue,
                                                MedianFilter, Saturation)
from videoseal.augmentation.video import H264, VideoCompressorAugmenter
from videoseal.data.loader import (get_dataloader_segmentation,
                                   get_video_dataloader)
from videoseal.data.transforms import (get_resize_transform, get_transforms,
                                       get_transforms_segmentation)
from videoseal.evals.metrics import (accuracy, bit_accuracy,
                                     bit_accuracy_inference, iou, psnr, ssim)
from videoseal.losses.detperceptual import LPIPSWithDiscriminator
from videoseal.models import VideoWam, Wam, build_embedder, build_extractor
from videoseal.modules.jnd import JND
from videoseal.utils.data import Modalities, parse_dataset_params
from videoseal.utils.display import get_fps, save_vid
from videoseal.utils.image import create_diff_img
from videoseal.utils.tensorboard import CustomTensorboardWriter

device = torch.device(
    'cuda') if torch.cuda.is_available() else torch.device('cpu')


def get_dataset_parser(parser):
    """
    Adds dataset-related arguments to the parser.
    Args:
        parser (argparse.ArgumentParser): The parser to add arguments to.
    """
    group = parser.add_argument_group('Dataset parameters')
    group.add_argument("--image_dataset", type=str,
                       choices=["coco"], help="Name of the image dataset.")
    group.add_argument("--video_dataset", type=str,
                       choices=["sa-v"], help="Name of the video dataset.")
    group.add_argument("--prop_img_vid", type=float, default=0.5,
                       help="Percentage of images in the hybrid dataset 0.5 means for each 5 epochs of images 5 video epoch is made. Only applicable if both --image_dataset and --video_dataset are provided.")
    group.add_argument("--video_start", type=int, default=50,
                       help="Number of epochs before starting video training")
    return parser


def get_parser():
    parser = argparse.ArgumentParser()

    def aa(*args, **kwargs):
        group.add_argument(*args, **kwargs)

    group = parser.add_argument_group('Experiments parameters')

    # Dataset
    parser = get_dataset_parser(parser)

    aa("--output_dir", type=str, default="output/",
       help="Output directory for logs and images (Default: /output)")

    group = parser.add_argument_group('Config paths')
    aa("--embedder_config", type=str, default="configs/embedder.yaml",
       help="Path to the embedder config file")
    aa("--augmentation_config", type=str, default="configs/all_augs.yaml",
       help="Path to the augmentation config file")
    aa("--extractor_config", type=str, default="configs/extractor.yaml",
       help="Path to the extractor config file")
    aa("--attenuation_config", type=str, default="configs/attenuation.yaml",
       help="Path to the attenuation config file")
    aa("--embedder_model", type=str, default=None,
       help="Name of the extractor model")
    aa("--extractor_model", type=str, default=None,
       help="Name of the extractor model")

    group = parser.add_argument_group('Image and watermark parameters')
    aa("--nbits", type=int, default=32,
       help="Number of bits used to generate the message. If 0, no message is used.")
    aa("--img_size", type=int, default=256,
       help="Size of the input images for data preprocessing, at inference time the images are resized to this size")
    aa("--img_size_extractor", type=int,
       default=256, help="Images are resized to this size before being fed to the extractor")
    aa("--img_size_val", type=int, default=256,
         help="Size of the input images for data preprocessing, at inference time the images are resized to this size")
    aa("--attenuation", type=str, default="None", help="Attenuation model to use")
    aa("--scaling_w", type=float, default=0.2,
       help="Scaling factor for the watermark in the embedder model")
    aa("--scaling_w_schedule", type=str, default=None,
       help="Scaling factor for the watermark in the embedder model")
    aa("--scaling_i", type=float, default=1.0,
       help="Scaling factor for the image in the embedder model")
    # VideoWam parameters related how to do video watermarking inference
    aa("--videowam_chunk_size", type=int, default=32,
       help="The number of frames to encode at a time.")
    aa("--videowam_step_size", type=int, default=4,
       help="The number of frames to propagate the watermark to.")

    group = parser.add_argument_group('Optimizer parameters')
    aa("--optimizer", type=str, default="AdamW,lr=1e-4",
       help="Optimizer (default: AdamW,lr=1e-4)")
    aa("--optimizer_d", type=str, default=None,
       help="Discriminator optimizer. If None uses the same params (default: None)")
    aa("--scheduler", type=str, default="None", help="Scheduler (default: None)")
    aa('--epochs', default=100, type=int, help='Number of total epochs to run')
    aa('--iter_per_epoch', default=10000, type=int,
       help='Number of iterations per epoch, made for very large datasets')
    aa('--iter_per_valid', default=None, type=int,
       help='Number of iterations per eval, made for very large eval datasets if None eval on all dataset')
    aa('--resume_from', default=None, type=str,
       help='Path to the checkpoint to resume from')

    group = parser.add_argument_group('Losses parameters')
    aa('--temperature', default=1.0, type=float,
       help='Temperature for the mask loss')
    aa('--lambda_det', default=0.0, type=float,
       help='Weight for the watermark detection loss')
    aa('--lambda_dec', default=4.0, type=float,
       help='Weight for the watermark decoding loss')
    aa('--lambda_i', default=1.0, type=float, help='Weight for the image loss')
    aa('--lambda_d', default=0.5, type=float,
       help='Weight for the discriminator loss')
    aa('--balanced', type=utils.bool_inst, default=True,
       help='If True, the weights of the losses are balanced')
    aa('--total_gnorm', default=0.0, type=float,
       help='Total norm for the adaptive weights. If 0, uses the norm of the biggest weight.')
    aa('--perceptual_loss', default='lpips', type=str,
       help='Perceptual loss to use. "lpips", "watson_vgg" or "watson_fft"')
    aa('--disc_start', default=0, type=float,
       help='Weight for the discriminator loss')
    aa('--disc_num_layers', default=2, type=int,
       help='Number of layers for the discriminator')

    group = parser.add_argument_group('Loading parameters')
    aa('--batch_size', default=32, type=int, help='Batch size')
    aa('--batch_size_eval', default=32, type=int, help='Batch size for evaluation')
    aa('--workers', default=8, type=int, help='Number of data loading workers')
    aa('--frames_per_clip', default=32, type=int,
       help='Number of frames per clip for video datasets')
    aa('--frame_step', default=1, type=int,
       help='Step between frames for video datasets')
    aa('--num_clips', default=2, type=int,
       help='Number of clips per video for video datasets')

    group = parser.add_argument_group('Misc.')
    aa('--only_eval', type=utils.bool_inst,
       default=False, help='If True, only runs evaluate')
    aa('--eval_freq', default=5, type=int, help='Frequency for evaluation')
    aa('--full_eval_freq', default=50, type=int,
       help='Frequency for full evaluation')
    aa('--saveimg_freq', default=5, type=int, help='Frequency for saving images')
    aa('--saveckpt_freq', default=50, type=int, help='Frequency for saving ckpts')
    aa('--seed', default=0, type=int, help='Random seed')

    group = parser.add_argument_group('Distributed training parameters')
    aa('--debug_slurm', action='store_true')
    aa('--local_rank', default=-1, type=int)
    aa('--master_port', default=-1, type=int)

    return parser


def main(params):

    # Set up TensorBoard writer, this custom one works only in main process
    tensorboard = CustomTensorboardWriter(
        log_dir=os.path.join(params.output_dir, "tensorboard"))

    # Load dataset params from config files
    parse_dataset_params(params)

    # Convert params to OmegaConf object
    params = omegaconf.OmegaConf.create(vars(params))

    # Distributed mode
    udist.init_distributed_mode(params)

    # Set seeds for reproductibility
    # seed = params.seed + udist.get_rank()
    seed = params.seed
    torch.manual_seed(seed)
    torch.cuda.manual_seed_all(seed)
    np.random.seed(seed)
    if params.distributed:
        torch.backends.cudnn.deterministic = True
        torch.backends.cudnn.benchmark = False

    # Print the arguments and add to tensorboard
    print("__git__:{}".format(utils.get_sha()))
    json_params = json.dumps(
        omegaconf.OmegaConf.to_container(params, resolve=True))
    print("__log__:{}".format(json_params))

    # Copy the config files to the output dir
    if udist.is_main_process():
        os.makedirs(os.path.join(params.output_dir, 'configs'), exist_ok=True)
        os.system(
            f'cp {params.embedder_config} {params.output_dir}/configs/embedder.yaml')
        os.system(
            f'cp {params.augmentation_config} {params.output_dir}/configs/augs.yaml')
        os.system(
            f'cp {params.extractor_config} {params.output_dir}/configs/extractor.yaml')

    # Build the embedder model
    embedder_cfg = omegaconf.OmegaConf.load(params.embedder_config)
    params.embedder_model = params.embedder_model or embedder_cfg.model
    embedder_params = embedder_cfg[params.embedder_model]
    embedder = build_embedder(params.embedder_model,
                              embedder_params, params.nbits)
    # print(embedder)
    print(
        f'embedder: {sum(p.numel() for p in embedder.parameters() if p.requires_grad) / 1e6:.1f}M parameters')

    # build the augmenter
    augmenter_cfg = omegaconf.OmegaConf.load(params.augmentation_config)
    augmenter = Augmenter(
        **augmenter_cfg
    )
    print(f'augmenter: {augmenter}')

    # Build the extractor model
    extractor_cfg = omegaconf.OmegaConf.load(params.extractor_config)
    params.extractor_model = params.extractor_model or extractor_cfg.model
    extractor_params = extractor_cfg[params.extractor_model]
    extractor = build_extractor(
        params.extractor_model, extractor_params, params.img_size_extractor, params.nbits)
    print(
        f'extractor: {sum(p.numel() for p in extractor.parameters() if p.requires_grad) / 1e6:.1f}M parameters')

    # build attenuation
    if params.attenuation.lower() != "none":
        attenuation_cfg = omegaconf.OmegaConf.load(params.attenuation_config)
        attenuation = JND(**attenuation_cfg[params.attenuation])
    else:
        attenuation = None
    print(f'attenuation: {attenuation}')

    # build the complete model
    wam = VideoWam(embedder, extractor, augmenter, attenuation,
                   params.scaling_w, params.scaling_i,
                   img_size=params.img_size,
                   chunk_size=params.videowam_chunk_size,
                   step_size=params.videowam_step_size)
    wam.to(device)
    # print(wam)

    # build losses
    image_detection_loss = LPIPSWithDiscriminator(
        balanced=params.balanced, total_norm=params.total_gnorm,
        disc_weight=params.lambda_d, percep_weight=params.lambda_i,
        detect_weight=params.lambda_det, decode_weight=params.lambda_dec,
        disc_start=params.disc_start, disc_num_layers=params.disc_num_layers,
        percep_loss=params.perceptual_loss
    ).to(device)
    print(image_detection_loss)
    # print(f"discriminator: {sum(p.numel() for p in image_detection_loss.discriminator.parameters() if p.requires_grad) / 1e3:.1f}K parameters")

    # Build the scaling schedule
    if params.scaling_w_schedule is not None:
        scaling_w_schedule = uoptim.parse_params(params.scaling_w_schedule)
        scaling_scheduler = uoptim.ScalingScheduler(
            obj=wam, attribute="scaling_w", scaling_o=params.scaling_w,
            **scaling_w_schedule
        )
    else:
        scaling_scheduler = None

    # Build optimizer and scheduler
    optim_params = uoptim.parse_params(params.optimizer)
    optimizer = uoptim.build_optimizer(
        model_params=list(embedder.parameters()) +
        list(extractor.parameters()),
        **optim_params
    )
    scheduler_params = uoptim.parse_params(params.scheduler)
    scheduler = uoptim.build_lr_scheduler(
        optimizer=optimizer, **scheduler_params)
    print('optimizer: %s' % optimizer)
    print('scheduler: %s' % scheduler)

    # discriminator optimizer
    optim_params_d = uoptim.parse_params(
        params.optimizer) if params.optimizer_d is None else uoptim.parse_params(params.optimizer_d)
    optimizer_d = uoptim.build_optimizer(
        model_params=[*image_detection_loss.discriminator.parameters()],
        **optim_params_d
    )
    print('optimizer_d: %s' % optimizer_d)

    # Data loaders
    train_transform, train_mask_transform = get_resize_transform(params.img_size)
    val_transform, val_mask_transform = get_resize_transform(params.img_size_val)

    image_train_loader = image_val_loader = video_train_loader = video_val_loader = None

    # TODO: allow larger number of workers (params.workers)
    # Currently set = 0 monothread causes segfaults with video compression augmentation
    # tested: VideoDatasets performance doesn't really increase with more workers
    # tested: ImageDatasets performance increase with more workers
    if params.modality in [Modalities.IMAGE, Modalities.HYBRID]:

        image_train_loader = get_dataloader_segmentation(params.image_dataset_config.train_dir,
                                                         params.image_dataset_config.train_annotation_file,
                                                         transform=train_transform,
                                                         mask_transform=train_mask_transform,
                                                         batch_size=params.batch_size,
                                                         num_workers=params.workers, shuffle=True)
        image_val_loader = get_dataloader_segmentation(params.image_dataset_config.val_dir,
                                                       params.image_dataset_config.val_annotation_file,
                                                       transform=val_transform,
                                                       mask_transform=val_mask_transform,
                                                       batch_size=params.batch_size_eval,
                                                       num_workers=params.workers,
                                                       shuffle=False,
                                                       random_nb_object=False)
    if params.modality in [Modalities.VIDEO, Modalities.HYBRID]:
        # bsz_video = 1
        # print(f"video batch size: {bsz_video}")
        video_train_loader = get_video_dataloader(params.video_dataset_config.train_dir,
                                                  batch_size=params.batch_size,
                                                  num_workers=params.workers,
                                                  transform=train_transform,
                                                  mask_transform=train_mask_transform,
                                                  output_resolution=(
                                                      params.img_size, params.img_size),
                                                  frames_per_clip=params.frames_per_clip,
                                                  frame_step=params.frame_step,
                                                  # TODO: Find a smart way to shuffle while making cache efficient
                                                  shuffle=True,
                                                  num_clips=params.num_clips,
                                                  )
        video_val_loader = get_video_dataloader(params.video_dataset_config.val_dir,
                                                batch_size=params.batch_size,
                                                num_workers=params.workers,
                                                transform=val_transform,
                                                mask_transform=val_mask_transform,
                                                output_resolution=(
                                                    params.img_size, params.img_size),
                                                frames_per_clip=params.frames_per_clip,
                                                # TODO: Find a smart way to shuffle while making cache efficient
                                                shuffle=False,
                                                frame_step=params.frame_step,
                                                num_clips=params.num_clips,
                                                )

    # optionally resume training
    if params.resume_from is not None:
        uoptim.restart_from_checkpoint(
            params.resume_from,
            model=wam,
        )
    to_restore = {"epoch": 0}
    uoptim.restart_from_checkpoint(
        os.path.join(params.output_dir, "checkpoint.pth"),
        run_variables=to_restore,
        model=wam,
        optimizer=optimizer,
        optimizer_d=optimizer_d,
        scheduler=scheduler,
    )
    start_epoch = to_restore["epoch"]
    for param_group in optimizer.param_groups:
        param_group['lr'] = optim_params['lr']
    for param_group in optimizer_d.param_groups:
        param_group['lr'] = optim_params_d['lr']
    optimizers = [optimizer, optimizer_d]

    # specific thing to do if distributed training
    if params.distributed:
        wam_ddp = nn.parallel.DistributedDataParallel(
            wam, device_ids=[params.local_rank])
        image_detection_loss.discriminator = nn.parallel.DistributedDataParallel(
            image_detection_loss.discriminator, device_ids=[params.local_rank]
        )
        wam = wam_ddp.module
    else:
        wam_ddp = wam

    # setup for validation
    validation_augs = [
        (Identity,          [0]),  # No parameters needed for identity
        (HorizontalFlip,    [0]),  # No parameters needed for flip
        (Rotate,            [10, 30, 45, 90]),  # (min_angle, max_angle)
        (Resize,            [0.5, 0.75]),  # size ratio
        (Crop,              [0.5, 0.75]),  # size ratio
        (Perspective,       [0.2, 0.5, 0.8]),  # distortion_scale
        (Brightness,        [0.5, 1.5]),
        (Contrast,          [0.5, 1.5]),
        (Saturation,        [0.5, 1.5]),
        (Hue,               [-0.5, -0.25, 0.25, 0.5]),
        (JPEG,              [40, 60, 80]),
        (GaussianBlur,      [3, 5, 9, 17]),
        (MedianFilter,      [3, 5, 9, 17]),
    ]  # augs evaluated every full_eval_freq
    validation_augs_subset = [
        (Identity,          [0]),  # No parameters needed for identity
        (Brightness,        [0.5]),
        (Crop,              [0.75]),  # size ratio
        (JPEG,              [60]),
    ]  # augs evaluated every eval_freq
    dummy_img = torch.ones(3, params.img_size_val, params.img_size_val)
    validation_masks = augmenter.mask_embedder.sample_representative_masks(
        dummy_img)  # n 1 h w, full of ones or random masks depending on config

    # evaluation only
    # TODO: test me
    if params.only_eval and udist.is_main_process():
        # get data loaders
        val_loaders = ((Modalities.IMAGE, image_val_loader),
                       (Modalities.VIDEO, video_val_loader))

        augs = validation_augs.copy()

        for val_loader, modality in val_loaders:
            if val_loader is not None:

                if modality == Modalities.VIDEO:
                    augs.append((H264, [32, 40, 46]))

                print(f"running eval on {modality} dataset.")
                val_stats = eval_one_epoch(wam, val_loader, modality, image_detection_loss,
                                           0, augs, validation_masks, params)
                with open(os.path.join(params.output_dir, f'log_only_{modality}_eval.txt'), 'a') as f:
                    f.write(json.dumps(val_stats) + "\n")
        return

    def get_modality(epoch, params):
        # Decide on the modality of this epoch either video or images
        if params.modality == Modalities.HYBRID:
            if epoch >= params.video_start:
                if np.random.random() < params.prop_img_vid:
                    epoch_modality = Modalities.IMAGE
                else:
                    epoch_modality = Modalities.VIDEO
            else:
                epoch_modality = Modalities.IMAGE
        else:
            epoch_modality = params.modality
        return epoch_modality
    modalities = [get_modality(epoch, params)
                  for epoch in range(params.epochs)]

    # start training
    print('training...')
    start_time = time.time()
    for epoch in range(start_epoch, params.epochs):
        log_stats = {'epoch': epoch}

        epoch_modality = modalities[epoch]
        assert epoch_modality in [Modalities.IMAGE, Modalities.VIDEO]
        epoch_train_loader = video_train_loader if epoch_modality == Modalities.VIDEO else image_train_loader
        epoch_val_loader = video_val_loader if epoch_modality == Modalities.VIDEO else image_val_loader

        if scheduler is not None:
            scheduler.step(epoch)
        if scaling_scheduler is not None:
            scaling_scheduler.step(epoch)

        if params.distributed:
            epoch_train_loader.sampler.set_epoch(epoch)
            epoch_val_loader.sampler.set_epoch(epoch)

        train_stats = train_one_epoch(
            wam_ddp, optimizers, epoch_train_loader, epoch_modality, image_detection_loss, epoch, params, tensorboard=tensorboard)
        log_stats = {**log_stats, **
                     {f'train_{k}': v for k, v in train_stats.items()}}

        if epoch % params.eval_freq == 0:
            val_loaders = ((Modalities.IMAGE, image_val_loader),
                           (Modalities.VIDEO, video_val_loader))
            for epoch_modality, epoch_val_loader in val_loaders:
                if epoch_val_loader is not None:
                    if epoch % params.full_eval_freq == 0:
                        augs = validation_augs.copy()
                        if epoch_modality == Modalities.VIDEO:
<<<<<<< HEAD
                            augs.append((H264, [32, 40, 46]))
                    else: 
=======
                            augs.append(
                                (VideoCompressorAugmenter, [22, 32, 42]))
                    else:
>>>>>>> 5171fcea
                        augs = validation_augs_subset.copy()
                        if epoch_modality == Modalities.VIDEO:
                            augs.append((H264, [32]))
                    val_stats = eval_one_epoch(wam, epoch_val_loader, epoch_modality, image_detection_loss,
                                               epoch, augs, validation_masks, params, tensorboard=tensorboard)
                    log_stats = {
                        **log_stats, **{f'val_{epoch_modality}_{k}': v for k, v in val_stats.items()}}

                    if epoch == params.epochs-1:  # log params in tensorboard @last epoch
                        tensorboard.add_hparams(
                            {k: str(v) for k, v in vars(params).items()},
                            {f"VALID/{k}": v for k, v in log_stats.items()}
                        )

        if udist.is_main_process():
            with open(os.path.join(params.output_dir, 'log.txt'), 'a') as f:
                f.write(json.dumps(log_stats) + "\n")
        if udist.is_dist_avail_and_initialized():
            dist.barrier()  # Ensures all processes wait until the main node finishes validation

        print("Saving Checkpoint..")
        save_dict = {
            'epoch': epoch + 1,
            'model': wam.state_dict(),
            'optimizer': optimizer.state_dict(),
            'optimizer_d': optimizer_d.state_dict(),
            'scheduler': scheduler.state_dict() if scheduler is not None else None,
        }
        udist.save_on_master(save_dict, os.path.join(
            params.output_dir, 'checkpoint.pth'))
        if params.saveckpt_freq and epoch % params.saveckpt_freq == 0:
            udist.save_on_master(save_dict, os.path.join(
                params.output_dir, f'checkpoint{epoch:03}.pth'))

    total_time = time.time() - start_time
    total_time_str = str(datetime.timedelta(seconds=int(total_time)))
    print('Total time {}'.format(total_time_str))


def train_one_epoch(
    wam: Wam,
    optimizers: List[torch.optim.Optimizer],
    train_loader: torch.utils.data.DataLoader,
    epoch_modality: str,
    image_detection_loss: LPIPSWithDiscriminator,
    epoch: int,
    params: argparse.Namespace,
<<<<<<< HEAD
) -> dict:
=======
    tensorboard: CustomTensorboardWriter
):
>>>>>>> 5171fcea
    is_video = (epoch_modality == Modalities.VIDEO)

    wam.train()

    header = f'Train - Epoch: [{epoch}/{params.epochs}] - Modality: {epoch_modality}'
    metric_logger = ulogger.MetricLogger(delimiter="  ")

    for it, batch_items in enumerate(metric_logger.log_every(train_loader, 10, header)):
        if it >= params.iter_per_epoch:
            break

        # some data loaders return batch_data, masks, frames_positions as well
        batch_imgs, batch_masks = batch_items[0], batch_items[1]

        # videos are too big to have a batch of them
        # so we do batch accumulation with bsz = 1
        if len(batch_imgs.shape) == 5:
            accumulation_steps = batch_imgs.shape[0]
        elif len(batch_imgs.shape) == 4:
            accumulation_steps = 1
            batch_masks = batch_masks.unsqueeze(0)
            batch_imgs = batch_imgs.unsqueeze(0)

        # reset the optimizer gradients before accum gradients
        for optimizer in optimizers:
            optimizer.zero_grad()
        # accumulate gradients
        for acc_it in range(accumulation_steps):

            imgs, masks = batch_imgs[acc_it], batch_masks[acc_it]
            imgs = imgs.to(device)

            # forward
            outputs = wam(imgs, masks, is_video=is_video)
            outputs["preds"] /= params.temperature

            # last layer is used for gradient scaling
            last_layer = wam.embedder.get_last_layer(
            ) if not params.distributed else wam.module.embedder.get_last_layer()

            # index 1 for discriminator, 0 for embedder/extractor
            for optimizer_idx in [1, 0]:
                if params.lambda_d == 0 and optimizer_idx == 1:
                    continue
                loss, logs = image_detection_loss(
                    imgs, outputs["imgs_w"],
                    outputs["masks"], outputs["msgs"], outputs["preds"],
                    optimizer_idx, epoch,
                    last_layer=last_layer,
                )
                # Scale loss for accumulation so lr is not affected
                loss = loss / accumulation_steps
                loss.backward()

            # log stats
            log_stats = {
                **logs,
                'psnr': psnr(outputs["imgs_w"], imgs).mean().item(),
                'ssim': ssim(outputs["imgs_w"], imgs).mean().item(),
                'lr': optimizers[0].param_groups[0]['lr'],
            }

            bit_preds = outputs["preds"][:, 1:]  # b k h w
            mask_preds = outputs["preds"][:, 0:1]  # b 1 h w

            # bit accuracy
            if params.nbits > 0:
                bit_accuracy_ = bit_accuracy(
                    bit_preds,  # b k h w
                    outputs["msgs"],  # b k
                    outputs["masks"]
                ).nanmean().item()
                log_stats['bit_acc'] = bit_accuracy_

            # localization metrics
            if params.lambda_det > 0:
                iou0 = iou(mask_preds, outputs["masks"], label=0).mean().item()
                iou1 = iou(mask_preds, outputs["masks"], label=1).mean().item()
                log_stats.update({
                    f'acc': accuracy(mask_preds, outputs["masks"]).mean().item(),
                    f'miou': (iou0 + iou1) / 2,
                })

            torch.cuda.synchronize()
            for name, value in log_stats.items():
                metric_logger.update(**{name: value})

            # save images on training
            if (epoch % params.saveimg_freq == 0) and it == acc_it == 0:
                ori_path = os.path.join(
                    params.output_dir, f'{epoch:03}_{it:03}_{epoch_modality}_train_0_ori.png')
                wm_path = os.path.join(
                    params.output_dir, f'{epoch:03}_{it:03}_{epoch_modality}_train_1_wm.png')
                diff_path = os.path.join(
                    params.output_dir, f'{epoch:03}_{it:03}_{epoch_modality}_train_2_diff.png')
                if udist.is_main_process():
                    save_image(imgs, ori_path, nrow=8)
                    tensorboard.add_images("TRAIN/IMAGES/orig", imgs, epoch)
                    save_image(outputs["imgs_w"], wm_path, nrow=8)
                    tensorboard.add_images(
                        "TRAIN/IMAGES/wmed", outputs["imgs_w"], epoch)
                    save_image(create_diff_img(
                        imgs, outputs["imgs_w"]), diff_path, nrow=8)
                    tensorboard.add_images("TRAIN/IMAGES/diff", create_diff_img(
                        imgs, outputs["imgs_w"]), epoch)

        # end accumulate gradients batches
        # add optimizer step
        for optimizer in optimizers:
            optimizer.step()

    metric_logger.synchronize_between_processes()
    print("Averaged {} stats:".format('train'), metric_logger)
    train_logs = {k: meter.global_avg for k,
                  meter in metric_logger.meters.items()}

    tensorboard.add_scalars("TRAIN/LOSS", train_logs, epoch)

    return train_logs


@ torch.no_grad()
def eval_one_epoch(
    wam: Wam,
    val_loader: torch.utils.data.DataLoader,
    epoch_modality: str,
    image_detection_loss: LPIPSWithDiscriminator,
    epoch: int,
    validation_augs: List,
    validation_masks: torch.Tensor,
    params: argparse.Namespace,
    tensorboard: CustomTensorboardWriter,
) -> dict:
    """
    Evaluate the model on the validation set, with different augmentations

    Args:
        wam (Wam): the model
        val_loader (torch.utils.data.DataLoader): the validation loader
        image_detection_loss (LPIPSWithDiscriminator): the loss function
        epoch (int): the current epoch
        validation_augs (List): list of augmentations to apply
        validation_masks (torch.Tensor): the validation masks, full of ones for now
        params (argparse.Namespace): the parameters
    """
    is_video = (epoch_modality == Modalities.VIDEO)
    if torch.is_tensor(validation_masks):
        validation_masks = list(torch.unbind(validation_masks, dim=0))

    wam.eval()

    header = f'Val - Epoch: [{epoch}/{params.epochs}] - Modality: {epoch_modality}'
    metric_logger = ulogger.MetricLogger(delimiter="  ")

    for it, batch_items in enumerate(metric_logger.log_every(val_loader, 10, header)):
        if params.iter_per_valid is not None and it >= params.iter_per_valid:
            break
<<<<<<< HEAD
    
        if len(batch_items) == 3:
            imgs, masks, frames_positions = batch_items
        elif len(batch_items) == 2:
            imgs, masks = batch_items

        # # get imgs and random messages
        # imgs = imgs.to(device)
        # if len(imgs.shape) == 5:
        #     imgs = imgs.flatten(0, 1)

        # msgs = wam.get_random_msg(imgs.shape[0])  # b x k
        # msgs = msgs.to(imgs.device)

        # # generate watermarked images
        # deltas_w = wam.embedder(imgs, msgs)
        # imgs_w = wam.scaling_i * imgs + wam.scaling_w * deltas_w

        # flatten video to batch
        # TODO: support videos with bsz > 1
        if len(imgs.shape) == 5:
            imgs = imgs.flatten(0, 1)

        # forward embedder
        embed_time = time.time()
        outputs = wam.embed(imgs, is_video=is_video)
        embed_time = time.time() - embed_time
        msgs = outputs["msgs"]  # b k
        imgs_w = outputs["imgs_w"]  # b c h w

        # if (epoch % params.saveimg_freq == 0) and (it == 0):
        #     base_name = os.path.join(params.output_dir, f'{udist.get_rank()}_{epoch:03}_{it:03}_{epoch_modality}_val')
        if (epoch % params.saveimg_freq == 0) and (it == 0) and udist.is_main_process():
            base_name = os.path.join(params.output_dir, f'{epoch:03}_{it:03}_{epoch_modality}_val')
            ori_path = base_name + '_0_ori.png'
            wm_path = base_name + '_1_wm.png'
            diff_path = base_name + '_2_diff.png'
            save_image(imgs,ori_path, nrow=8)
            save_image(imgs_w, wm_path, nrow=8)
            save_image(create_diff_img(imgs, imgs_w), diff_path, nrow=8)
            if epoch_modality == Modalities.VIDEO:
                fps = 24 // 1
                ori_path = ori_path.replace(".png", ".mp4")
                wm_path = wm_path.replace(".png", ".mp4")
                diff_path = diff_path.replace(".png", ".mp4")
                save_vid(imgs, ori_path, fps)
                save_vid(imgs_w, wm_path, fps)
                save_vid(imgs - imgs_w, diff_path, fps)
=======

        # some data loaders return batch_data, masks, frames_positions as well
        batch_imgs, batch_masks = batch_items[0], batch_items[1]

        # videos are too big to have a batch of them
        # so we do batch accumulation with bsz = 1
        if len(batch_imgs.shape) == 5:  # [N, frames , C , H  , W]
            accumulation_steps = batch_imgs.shape[0]
        elif len(batch_imgs.shape) == 4:  # [frames, C , H  , W]
            accumulation_steps = 1
            batch_masks = batch_masks.unsqueeze(0)
            batch_imgs = batch_imgs.unsqueeze(0)

        for acc_it in range(accumulation_steps):
            imgs, masks = batch_imgs[acc_it], batch_masks[acc_it]

            # get imgs and random messages
            imgs = imgs.to(device)

            # use 1 message repeated across the input
            # 1 message is necessary for video since 1 batch = 1 video
            msgs = wam.get_random_msg()
            msgs = msgs.repeat(imgs.shape[0], 1)
            msgs = msgs.to(imgs.device)

            # generate watermarked images
            deltas_w = wam.embedder(imgs, msgs)
            imgs_w = wam.scaling_i * imgs + wam.scaling_w * deltas_w

            if (epoch % params.saveimg_freq == 0) and it == acc_it == 0 and udist.is_main_process():
                base_name = os.path.join(
                    params.output_dir, f'{epoch:03}_{acc_it*it:03}_{epoch_modality}_val')
                ori_path = base_name + '_0_ori.png'
                wm_path = base_name + '_1_wm.png'
                diff_path = base_name + '_2_diff.png'
                save_image(imgs, ori_path, nrow=8)
                save_image(imgs_w, wm_path, nrow=8)
                save_image(create_diff_img(imgs, imgs_w), diff_path, nrow=8)
                tensorboard.add_images(
                    "VALID/IMAGES/orig", imgs, acc_it*it*epoch)
                tensorboard.add_images(
                    "VALID/IMAGES/wmed", imgs_w, acc_it*it*epoch)
                tensorboard.add_images("VALID/IMAGES/diff",
                                       create_diff_img(imgs, imgs_w), acc_it*it*epoch)

                if epoch_modality == Modalities.VIDEO:
                    fps = 24 // 1
                    ori_path = ori_path.replace(".png", ".mp4")
                    wm_path = wm_path.replace(".png", ".mp4")
                    diff_path = diff_path.replace(".png", ".mp4")
                    save_vid(imgs, ori_path, fps)
                    save_vid(imgs_w, wm_path, fps)
                    save_vid(imgs - imgs_w, diff_path, fps)
                    tensorboard.add_video(
                        "VALID/VIDEOS/orig", imgs.unsqueeze(0), acc_it*it*epoch, fps)
                    tensorboard.add_video(
                        "VALID/VIDEOS/wmed", imgs_w.unsqueeze(0), acc_it*it*epoch, fps)
                    tensorboard.add_video(
                        "VALID/VIDEOS/diff", create_diff_img(imgs, imgs_w).unsqueeze(0), acc_it*it*epoch, fps)
>>>>>>> 5171fcea

        # quality metrics
        metrics = {}
        metrics['psnr'] = psnr(imgs_w, imgs).mean().item()
        metrics['ssim'] = ssim(imgs_w, imgs).mean().item()
        torch.cuda.synchronize()
        metric_logger.update(**metrics)

        extract_times = []
        for mask_id, masks in enumerate(validation_masks):
            # watermark masking
            masks = masks.to(imgs.device)  # 1 h w
            if len(masks.shape) < 4:
                masks = masks.unsqueeze(0).repeat(
                    imgs_w.shape[0], 1, 1, 1)  # b 1 h w
            imgs_masked = imgs_w * masks + imgs * (1 - masks)

            for transform, strengths in validation_augs:
                # Create an instance of the transformation
                transform_instance = transform()

                for strength in strengths:
                    do_resize = False  # hardcode for now, might need to change
                    if not do_resize:
                        imgs_aug, masks_aug = transform_instance(
                            imgs_masked, masks, strength)
                    else:
                        # h, w = imgs_w.shape[-2:]
                        h, w = params.img_size_extractor, params.img_size_extractor
                        imgs_aug, masks_aug = transform_instance(
                            imgs_masked, masks, strength)
                        if imgs_aug.shape[-2:] != (h, w):
                            imgs_aug = nn.functional.interpolate(imgs_aug, size=(h, w),
                                                                 mode='bilinear', align_corners=False, antialias=True)
                            masks_aug = nn.functional.interpolate(masks_aug, size=(h, w),
                                                                  mode='bilinear', align_corners=False, antialias=True)
                    selected_aug = str(transform.__name__).lower()
                    selected_aug += f"_{strength}"

                    # extract watermark
                    extract_time = time.time()
                    outputs = wam.detect(imgs_aug, is_video=is_video)
                    extract_time = time.time() - extract_time
                    extract_times.append(extract_time)
                    preds = outputs["preds"]
                    mask_preds = preds[:, 0:1]  # b 1 ...
                    bit_preds = preds[:, 1:]  # b k ...

                    aug_log_stats = {}
                    if params.nbits > 0:
                        bit_accuracy_ = bit_accuracy(
                            bit_preds,
                            msgs,
                            masks_aug
                        ).nanmean().item()

                    if params.nbits > 0:
                        aug_log_stats[f'bit_acc'] = bit_accuracy_

                    if params.lambda_det > 0:
                        iou0 = iou(mask_preds, masks, label=0).mean().item()
                        iou1 = iou(mask_preds, masks, label=1).mean().item()
                        aug_log_stats.update({
                            f'acc': accuracy(mask_preds, masks).mean().item(),
                            f'miou': (iou0 + iou1) / 2,
                        })

                    current_key = f"mask={mask_id}_aug={selected_aug}"
                    aug_log_stats = {f"{k}_{current_key}": v for k,
                                     v in aug_log_stats.items()}

                    torch.cuda.synchronize()
                    metric_logger.update(**aug_log_stats)

    metric_logger.synchronize_between_processes()
    print("Averaged {} stats:".format('val'), metric_logger)
    valid_logs = {k: meter.global_avg for k,
                  meter in metric_logger.meters.items()}
    tensorboard.add_scalars("VALID", valid_logs, epoch)
    return valid_logs


if __name__ == '__main__':

    # generate parser / parse parameters
    parser = get_parser()
    params = parser.parse_args()

    # run experiment
    main(params)
    main(params)
    main(params)<|MERGE_RESOLUTION|>--- conflicted
+++ resolved
@@ -519,14 +519,8 @@
                     if epoch % params.full_eval_freq == 0:
                         augs = validation_augs.copy()
                         if epoch_modality == Modalities.VIDEO:
-<<<<<<< HEAD
                             augs.append((H264, [32, 40, 46]))
                     else: 
-=======
-                            augs.append(
-                                (VideoCompressorAugmenter, [22, 32, 42]))
-                    else:
->>>>>>> 5171fcea
                         augs = validation_augs_subset.copy()
                         if epoch_modality == Modalities.VIDEO:
                             augs.append((H264, [32]))
@@ -574,12 +568,8 @@
     image_detection_loss: LPIPSWithDiscriminator,
     epoch: int,
     params: argparse.Namespace,
-<<<<<<< HEAD
+    tensorboard: CustomTensorboardWriter
 ) -> dict:
-=======
-    tensorboard: CustomTensorboardWriter
-):
->>>>>>> 5171fcea
     is_video = (epoch_modality == Modalities.VIDEO)
 
     wam.train()
@@ -606,6 +596,7 @@
         # reset the optimizer gradients before accum gradients
         for optimizer in optimizers:
             optimizer.zero_grad()
+
         # accumulate gradients
         for acc_it in range(accumulation_steps):
 
@@ -737,68 +728,18 @@
     for it, batch_items in enumerate(metric_logger.log_every(val_loader, 10, header)):
         if params.iter_per_valid is not None and it >= params.iter_per_valid:
             break
-<<<<<<< HEAD
-    
-        if len(batch_items) == 3:
-            imgs, masks, frames_positions = batch_items
-        elif len(batch_items) == 2:
-            imgs, masks = batch_items
-
-        # # get imgs and random messages
-        # imgs = imgs.to(device)
-        # if len(imgs.shape) == 5:
-        #     imgs = imgs.flatten(0, 1)
-
-        # msgs = wam.get_random_msg(imgs.shape[0])  # b x k
-        # msgs = msgs.to(imgs.device)
-
-        # # generate watermarked images
-        # deltas_w = wam.embedder(imgs, msgs)
-        # imgs_w = wam.scaling_i * imgs + wam.scaling_w * deltas_w
-
-        # flatten video to batch
-        # TODO: support videos with bsz > 1
-        if len(imgs.shape) == 5:
-            imgs = imgs.flatten(0, 1)
-
-        # forward embedder
-        embed_time = time.time()
-        outputs = wam.embed(imgs, is_video=is_video)
-        embed_time = time.time() - embed_time
-        msgs = outputs["msgs"]  # b k
-        imgs_w = outputs["imgs_w"]  # b c h w
-
-        # if (epoch % params.saveimg_freq == 0) and (it == 0):
-        #     base_name = os.path.join(params.output_dir, f'{udist.get_rank()}_{epoch:03}_{it:03}_{epoch_modality}_val')
-        if (epoch % params.saveimg_freq == 0) and (it == 0) and udist.is_main_process():
-            base_name = os.path.join(params.output_dir, f'{epoch:03}_{it:03}_{epoch_modality}_val')
-            ori_path = base_name + '_0_ori.png'
-            wm_path = base_name + '_1_wm.png'
-            diff_path = base_name + '_2_diff.png'
-            save_image(imgs,ori_path, nrow=8)
-            save_image(imgs_w, wm_path, nrow=8)
-            save_image(create_diff_img(imgs, imgs_w), diff_path, nrow=8)
-            if epoch_modality == Modalities.VIDEO:
-                fps = 24 // 1
-                ori_path = ori_path.replace(".png", ".mp4")
-                wm_path = wm_path.replace(".png", ".mp4")
-                diff_path = diff_path.replace(".png", ".mp4")
-                save_vid(imgs, ori_path, fps)
-                save_vid(imgs_w, wm_path, fps)
-                save_vid(imgs - imgs_w, diff_path, fps)
-=======
 
         # some data loaders return batch_data, masks, frames_positions as well
         batch_imgs, batch_masks = batch_items[0], batch_items[1]
 
         # videos are too big to have a batch of them
         # so we do batch accumulation with bsz = 1
-        if len(batch_imgs.shape) == 5:  # [N, frames , C , H  , W]
+        if len(batch_imgs.shape) == 5:  # b f c h w
             accumulation_steps = batch_imgs.shape[0]
-        elif len(batch_imgs.shape) == 4:  # [frames, C , H  , W]
+        elif len(batch_imgs.shape) == 4:  # b c h w
             accumulation_steps = 1
-            batch_masks = batch_masks.unsqueeze(0)
-            batch_imgs = batch_imgs.unsqueeze(0)
+            batch_masks = batch_masks.unsqueeze(0)  # 1 b 1 h w
+            batch_imgs = batch_imgs.unsqueeze(0)  # 1 b c h w
 
         for acc_it in range(accumulation_steps):
             imgs, masks = batch_imgs[acc_it], batch_masks[acc_it]
@@ -806,15 +747,12 @@
             # get imgs and random messages
             imgs = imgs.to(device)
 
-            # use 1 message repeated across the input
-            # 1 message is necessary for video since 1 batch = 1 video
-            msgs = wam.get_random_msg()
-            msgs = msgs.repeat(imgs.shape[0], 1)
-            msgs = msgs.to(imgs.device)
-
-            # generate watermarked images
-            deltas_w = wam.embedder(imgs, msgs)
-            imgs_w = wam.scaling_i * imgs + wam.scaling_w * deltas_w
+            # forward embedder
+            embed_time = time.time()
+            outputs = wam.embed(imgs, is_video=is_video)
+            embed_time = time.time() - embed_time
+            msgs = outputs["msgs"]  # b k
+            imgs_w = outputs["imgs_w"]  # b c h w
 
             if (epoch % params.saveimg_freq == 0) and it == acc_it == 0 and udist.is_main_process():
                 base_name = os.path.join(
@@ -829,8 +767,8 @@
                     "VALID/IMAGES/orig", imgs, acc_it*it*epoch)
                 tensorboard.add_images(
                     "VALID/IMAGES/wmed", imgs_w, acc_it*it*epoch)
-                tensorboard.add_images("VALID/IMAGES/diff",
-                                       create_diff_img(imgs, imgs_w), acc_it*it*epoch)
+                tensorboard.add_images(
+                    "VALID/IMAGES/diff", create_diff_img(imgs, imgs_w), acc_it*it*epoch)
 
                 if epoch_modality == Modalities.VIDEO:
                     fps = 24 // 1
@@ -846,7 +784,6 @@
                         "VALID/VIDEOS/wmed", imgs_w.unsqueeze(0), acc_it*it*epoch, fps)
                     tensorboard.add_video(
                         "VALID/VIDEOS/diff", create_diff_img(imgs, imgs_w).unsqueeze(0), acc_it*it*epoch, fps)
->>>>>>> 5171fcea
 
         # quality metrics
         metrics = {}
