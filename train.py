"""
Example usage (cluster 2 gpus):
    torchrun --nproc_per_node=2 train.py --local_rank 0
Example usage (cluster 1 gpu):
    torchrun train.py --debug_slurm
    For eval ful only:
        torchrun train.py --debug_slurm --only_eval True --output_dir output/

Example:  decoding only, hidden like
    torchrun --nproc_per_node=2 train.py --local_rank 0 --nbits 32 --saveimg_freq 1 --lambda_i 0 --lambda_det 0 --lambda_dec 1 --lambda_d 0  --img_size 128 --img_size_extractor 128 --embedder_model hidden --extractor_model hidden

With video compression aug:
    torchrun --nproc_per_node=2 train.py --local_rank 0  --image_dataset coco --video_dataset sa-v --augmentation_config configs/video_compression.yaml --extractor_model sam_tiny --embedder_model vae_small_bw --img_size 256 --img_size_extractor 256 --batch_size 16 --batch_size_eval 32 --epochs 100 --optimizer AdamW,lr=1e-4 --scheduler CosineLRScheduler,lr_min=1e-6,t_initial=100,warmup_lr_init=1e-6,warmup_t=5 --seed 0 --perceptual_loss mse --lambda_i 0.0 --lambda_d 0.0 --lambda_det 0.0 --lambda_dec 1.0 --nbits 32 --scaling_i 1.0 --scaling_w 0.2 --balanced  false --iter_per_epoch 5

Args inventory:
    --scheduler CosineLRScheduler,lr_min=1e-6,t_initial=100,warmup_lr_init=1e-6,warmup_t=5
    --optimizer Lamb,lr=1e-3
    --train_dir /checkpoint/pfz/projects/watermarking/data/coco_1k_orig
    --resume_from /checkpoint/pfz/2024_logs/0611_segmark_lpipsmse/_lambda_d=0.25_lambda_i=0.5_scaling_w=0.4/checkpoint050.pth
    --extractor_model dino2s_indices=11_upscale=1_14 --img_size 336 --batch_size 8 --extractor_config configs/extractor_dinos.yaml
    --embedder_model vae_sd --embedder_config configs/embedder_sd.yaml
    --local_rank 0  --only_eval True --scaling_w 0.4 --embedder_model vae_small --extractor_model sam_small --augmentation_config configs/all_augs.yaml --resume_from /checkpoint/pfz/2024_logs/0708_segmark_bigger_vae/_scaling_w=0.4_embedder_model=vae_small_extractor_model=sam_small/checkpoint.pth
    --local_rank 0  --only_eval True --scaling_w 2.0 --scaling_i 1.0 --nbits 16 --lambda_dec 6.0 --lambda_det 1.0 --lambda_d 0.0 --lambda_i 0.0 --perceptual_loss none --seed 0 --scheduler none --optimizer AdamW,lr=1e-5 --epochs 50 --batch_size_eval 32 --batch_size 16 --img_size 256 --attenuation jnd_1_3 --resume_from /checkpoint/pfz/2024_logs/0708_segmark_bigger_vae/_scaling_w=0.4_embedder_model=vae_small_extractor_model=sam_small/checkpoint.pth --embedder_model vae_small --extractor_model sam_small --augmentation_config configs/all_augs.yaml
    --video_dataset sa-v
    --image_dataset coco
"""
import argparse
import datetime
import json
import os
import time
from typing import List

import numpy as np
import omegaconf
import psutil
import torch
import torch.distributed
import torch.distributed as dist
import torch.nn as nn
import torch.nn.functional as F
from torchvision.utils import save_image

import videoseal.utils as utils
import videoseal.utils.dist as udist
import videoseal.utils.logger as ulogger
import videoseal.utils.optim as uoptim
from videoseal.augmentation import (get_validation_augs,
                                    get_validation_augs_subset)
from videoseal.augmentation.augmenter import Augmenter
from videoseal.augmentation.geometric import (Crop, HorizontalFlip, Identity,
                                              Perspective, Resize, Rotate)
from videoseal.augmentation.valuemetric import (JPEG, Brightness, Contrast,
                                                GaussianBlur, Hue,
                                                MedianFilter, Saturation)
from videoseal.augmentation.video import H264, VideoCompressorAugmenter
from videoseal.data.loader import (get_dataloader_segmentation,
                                   get_video_dataloader)
from videoseal.data.transforms import (get_resize_transform, get_transforms,
                                       get_transforms_segmentation)
from videoseal.evals.metrics import accuracy, bit_accuracy, iou, psnr, ssim
from videoseal.losses.detperceptual import LPIPSWithDiscriminator
from videoseal.models import VideoWam, Wam, build_embedder, build_extractor
from videoseal.modules.jnd import JND
from videoseal.utils.data import Modalities, parse_dataset_params
from videoseal.utils.display import get_fps, save_vid
from videoseal.utils.image import create_diff_img
from videoseal.utils.tensorboard import CustomTensorboardWriter

device = torch.device(
    'cuda') if torch.cuda.is_available() else torch.device('cpu')


def freeze_embedder(wam: Wam, image_detection_loss: LPIPSWithDiscriminator, params):
    """
    To be called only once when you need to freeze the embedder
    Freezes the embedder of a model
    Turnoff losses associated to the embedder
    Reinitializes the Distributed Data Parallel (DDP) .

    """

    # Remove the current DDP wrapper, if it exists
    if isinstance(wam, nn.parallel.DistributedDataParallel):
        wam = wam.module  # unwrap the model from DDP

    if isinstance(image_detection_loss, nn.parallel.DistributedDataParallel):
        image_detection_loss = image_detection_loss.module  # unwrap the model from DDP

    wam.freeze_module("embedder")
    image_detection_loss.freeze_embedder = True

    if params.distributed:

        wam = nn.parallel.DistributedDataParallel(
            wam, device_ids=[params.local_rank])
        image_detection_loss.discriminator = nn.parallel.DistributedDataParallel(
            image_detection_loss.discriminator, device_ids=[
                params.local_rank])

    return wam, image_detection_loss


def get_parser():
    parser = argparse.ArgumentParser()

    def aa(*args, **kwargs):
        group.add_argument(*args, **kwargs)

    group = parser.add_argument_group('Dataset parameters')
    aa("--image_dataset", type=str,
        choices=["coco", "coco-stuff-blurred"], help="Name of the image dataset.")
    aa("--video_dataset", type=str,
        choices=["sa-v"], help="Name of the video dataset.")
    aa("--prop_img_vid", type=float, default=0.5,
        help="Percentage of images in the hybrid dataset 0.5 means for each 5 epochs of images 5 video epoch is made. Only applicable if both --image_dataset and --video_dataset are provided.")
    aa("--video_start", type=int, default=50,
        help="Number of epochs before starting video training")
    aa("--finetune_detector_start", type=int, default=1000,
       help="Number of epochs afterwhich the generator is frozen and detector is finetuned")

    group = parser.add_argument_group('Experiments parameters')
    aa("--output_dir", type=str, default="output/",
       help="Output directory for logs and images (Default: /output)")

    group = parser.add_argument_group('Embedder and extractor config')
    aa("--embedder_config", type=str, default="configs/embedder.yaml",
       help="Path to the embedder config file")
    aa("--extractor_config", type=str, default="configs/extractor.yaml",
       help="Path to the extractor config file")
    aa("--attenuation_config", type=str, default="configs/attenuation.yaml",
       help="Path to the attenuation config file")
    aa("--embedder_model", type=str, default=None,
       help="Name of the extractor model")
    aa("--extractor_model", type=str, default=None,
       help="Name of the extractor model")
<<<<<<< HEAD
    aa("--layerscale_init", type=float, default=None,
       help="Initial value for the layer scale")
=======
>>>>>>> fe7f8e4b

    group = parser.add_argument_group('Augmentation parameters')
    aa("--augmentation_config", type=str, default="configs/all_augs.yaml",
       help="Path to the augmentation config file")
    aa("--num_augs", type=int, default=1,
       help="Number of augmentations to apply")

    group = parser.add_argument_group('Image and watermark parameters')
    aa("--nbits", type=int, default=32,
       help="Number of bits used to generate the message. If 0, no message is used.")
    aa("--img_size", type=int, default=256,
       help="Size of the input images for data preprocessing, at inference time the images are resized to this size")
    aa("--img_size_extractor", type=int,
       default=256, help="Images are resized to this size before being fed to the extractor")
    aa("--img_size_val", type=int, default=256,
       help="Size of the input images for data preprocessing, at inference time the images are resized to this size")
    aa("--attenuation", type=str, default="None", help="Attenuation model to use")
    aa("--blending_method", type=str, default="additive",
       help="The blending method to use. Options include: additive, multiplicative ..etc see Blender Class for more")
    aa("--scaling_w", type=float, default=0.2,
       help="Scaling factor for the watermark in the embedder model")
    aa("--scaling_w_schedule", type=str, default=None,
       help="Scaling factor for the watermark in the embedder model")
    aa("--scaling_i", type=float, default=1.0,
       help="Scaling factor for the image in the embedder model")
    # VideoWam parameters related how to do video watermarking inference
    aa("--videowam_chunk_size", type=int, default=32,
       help="The number of frames to encode at a time.")
    aa("--videowam_step_size", type=int, default=4,
       help="The number of frames to propagate the watermark to.")

    group = parser.add_argument_group('Optimizer parameters')
    aa("--optimizer", type=str, default="AdamW,lr=1e-4",
       help="Optimizer (default: AdamW,lr=1e-4)")
    aa("--optimizer_d", type=str, default=None,
       help="Discriminator optimizer. If None uses the same params (default: None)")
    aa("--scheduler", type=str, default="None",
       help="Scheduler (default: None)")
    aa('--epochs', default=100, type=int,
       help='Number of total epochs to run')
    aa('--iter_per_epoch', default=10000, type=int,
       help='Number of iterations per epoch, made for very large datasets')
    aa('--sleepwake', type=utils.bool_inst, default=False,
       help='If True and lambda_d > 0 then do epoch optimize 0 and epoch optimizer 1 otherwise optimize them simultaneously')
    aa('--iter_per_valid', default=None, type=int,
       help='Number of iterations per eval, made for very large eval datasets if None eval on all dataset')
    aa('--resume_from', default=None, type=str,
       help='Path to the checkpoint to resume from')

    group = parser.add_argument_group('Losses parameters')
    aa('--temperature', default=1.0, type=float,
       help='Temperature for the mask loss')
    aa('--lambda_det', default=0.0, type=float,
       help='Weight for the watermark detection loss')
    aa('--lambda_dec', default=4.0, type=float,
       help='Weight for the watermark decoding loss')
    aa('--lambda_i', default=1.0, type=float, help='Weight for the image loss')
    aa('--lambda_d', default=0.5, type=float,
       help='Weight for the discriminator loss')
    aa('--balanced', type=utils.bool_inst, default=True,
       help='If True, the weights of the losses are balanced')
    aa('--total_gnorm', default=0.0, type=float,
       help='Total norm for the adaptive weights. If 0, uses the norm of the biggest weight.')
    aa('--perceptual_loss', default='lpips', type=str,
       help='Perceptual loss to use. "lpips", "watson_vgg" or "watson_fft"')
    aa('--disc_start', default=0, type=float,
       help='Weight for the discriminator loss')
    aa('--disc_num_layers', default=2, type=int,
       help='Number of layers for the discriminator')
    aa('--disc_hinge_on_logits_fake', type=utils.bool_inst, default=False,
       help='If True then loss_disc (to embedder) will have a hinge loss otherwise just pure -logits_fake.mean() (experimental)')
    group = parser.add_argument_group('Loading parameters')
    aa('--batch_size', default=32, type=int, help='Batch size')
    aa('--batch_size_eval', default=32, type=int, help='Batch size for evaluation')
    aa('--batch_size_video', default=4, type=int, help='Batch size')
    aa('--batch_size_video_eval', default=4,
       type=int, help='Batch size for evaluation')
    aa('--workers', default=8, type=int, help='Number of data loading workers')
    aa('--frames_per_clip', default=32, type=int,
       help='Number of frames per clip for video datasets')
    aa('--frame_step', default=1, type=int,
       help='Step between frames for video datasets')
    aa('--num_clips', default=2, type=int,
       help='Number of clips per video for video datasets')

    group = parser.add_argument_group('Misc.')
    aa('--only_eval', type=utils.bool_inst,
       default=False, help='If True, only runs evaluate')
    aa('--eval_freq', default=5, type=int, help='Frequency for evaluation')
    aa('--full_eval_freq', default=50, type=int,
       help='Frequency for full evaluation')
    aa('--saveimg_freq', default=5, type=int, help='Frequency for saving images')
    aa('--saveckpt_freq', default=50, type=int, help='Frequency for saving ckpts')
    aa('--seed', default=0, type=int, help='Random seed')

    group = parser.add_argument_group('Distributed training parameters')
    aa('--debug_slurm', action='store_true')
    aa('--local_rank', default=-1, type=int)
    aa('--master_port', default=-1, type=int)

    return parser


def main(params):

    # Set up TensorBoard writer, this custom one works only in main process
    tensorboard = CustomTensorboardWriter(
        log_dir=os.path.join(params.output_dir, "tensorboard"))

    # Load dataset params from config files
    parse_dataset_params(params)

    # Convert params to OmegaConf object
    params = omegaconf.OmegaConf.create(vars(params))

    # Distributed mode
    udist.init_distributed_mode(params)

    # Set seeds for reproductibility
    # seed = params.seed + udist.get_rank()
    seed = params.seed
    torch.manual_seed(seed)
    torch.cuda.manual_seed_all(seed)
    np.random.seed(seed)
    if params.distributed:
        torch.backends.cudnn.deterministic = True
        torch.backends.cudnn.benchmark = False

    # Print the arguments and add to tensorboard
    print("__git__:{}".format(utils.get_sha()))
    json_params = json.dumps(
        omegaconf.OmegaConf.to_container(params, resolve=True))
    print("__log__:{}".format(json_params))

    # Copy the config files to the output dir
    if udist.is_main_process():
        os.makedirs(os.path.join(params.output_dir, 'configs'), exist_ok=True)
        os.system(
            f'cp {params.embedder_config} {params.output_dir}/configs/embedder.yaml')
        os.system(
            f'cp {params.augmentation_config} {params.output_dir}/configs/augs.yaml')
        os.system(
            f'cp {params.extractor_config} {params.output_dir}/configs/extractor.yaml')

    # Build the embedder model
    embedder_cfg = omegaconf.OmegaConf.load(params.embedder_config)
    params.embedder_model = params.embedder_model or embedder_cfg.model
    embedder_params = embedder_cfg[params.embedder_model]
    embedder = build_embedder(params.embedder_model,
<<<<<<< HEAD
                              embedder_params, params.nbits)
=======
                            embedder_params, params.nbits
                )
>>>>>>> fe7f8e4b
    print(embedder)
    print(
        f'embedder: {sum(p.numel() for p in embedder.parameters() if p.requires_grad) / 1e6:.1f}M parameters')

    # build the augmenter
    augmenter_cfg = omegaconf.OmegaConf.load(params.augmentation_config)
    augmenter_cfg.num_augs = params.num_augs
    augmenter = Augmenter(
        **augmenter_cfg,
    )
    print(f'augmenter: {augmenter}')

    # Build the extractor model
    extractor_cfg = omegaconf.OmegaConf.load(params.extractor_config)
    params.extractor_model = params.extractor_model or extractor_cfg.model
    extractor_params = extractor_cfg[params.extractor_model]
    extractor = build_extractor(
        params.extractor_model, extractor_params, params.img_size_extractor, params.nbits)
    print(
        f'extractor: {sum(p.numel() for p in extractor.parameters() if p.requires_grad) / 1e6:.1f}M parameters')

    # build attenuation
    if params.attenuation.lower() != "none":
        attenuation_cfg = omegaconf.OmegaConf.load(params.attenuation_config)
        attenuation = JND(**attenuation_cfg[params.attenuation]).to(device)
    else:
        attenuation = None
    print(f'attenuation: {attenuation}')

    # build the complete model
    wam = VideoWam(embedder, extractor, augmenter, attenuation,
                   params.scaling_w, params.scaling_i,
                   img_size=params.img_size,
                   chunk_size=params.videowam_chunk_size,
                   step_size=params.videowam_step_size,
                   blending_method=params.blending_method)
    wam.to(device)
    # print(wam)

    # build losses
    image_detection_loss = LPIPSWithDiscriminator(
        balanced=params.balanced, total_norm=params.total_gnorm,
        disc_weight=params.lambda_d, percep_weight=params.lambda_i,
        detect_weight=params.lambda_det, decode_weight=params.lambda_dec,
        disc_start=params.disc_start, disc_num_layers=params.disc_num_layers,
        percep_loss=params.perceptual_loss, disc_hinge_on_logits_fake=params.disc_hinge_on_logits_fake
    ).to(device)
    print(image_detection_loss)
    # print(f"discriminator: {sum(p.numel() for p in image_detection_loss.discriminator.parameters() if p.requires_grad) / 1e3:.1f}K parameters")

    # Build the scaling schedule
    if params.scaling_w_schedule is not None:
        scaling_w_schedule = uoptim.parse_params(params.scaling_w_schedule)
        scaling_scheduler = uoptim.ScalingScheduler(
            obj=wam, attribute="scaling_w", scaling_o=params.scaling_w,
            **scaling_w_schedule
        )
    else:
        scaling_scheduler = None

    # Build optimizer and scheduler
    optim_params = uoptim.parse_params(params.optimizer)
    optimizer = uoptim.build_optimizer(
        model_params=list(embedder.parameters()) +
        list(extractor.parameters()),
        **optim_params
    )
    scheduler_params = uoptim.parse_params(params.scheduler)
    scheduler = uoptim.build_lr_scheduler(
        optimizer=optimizer, **scheduler_params)
    print('optimizer: %s' % optimizer)
    print('scheduler: %s' % scheduler)

    # discriminator optimizer
    optim_params_d = uoptim.parse_params(
        params.optimizer) if params.optimizer_d is None else uoptim.parse_params(params.optimizer_d)
    optimizer_d = uoptim.build_optimizer(
        model_params=[*image_detection_loss.discriminator.parameters()],
        **optim_params_d
    )
    scheduler_d = uoptim.build_lr_scheduler(
        optimizer=optimizer_d, **scheduler_params)
    print('optimizer_d: %s' % optimizer_d)
    print('scheduler_d: %s' % scheduler_d)

    # Data loaders
    train_transform, train_mask_transform = get_resize_transform(
        params.img_size)
    val_transform, val_mask_transform = get_resize_transform(
        params.img_size_val)

    image_train_loader = image_val_loader = video_train_loader = video_val_loader = None

    # TODO: allow larger number of workers (params.workers)
    # Currently set = 0 monothread causes segfaults with video compression augmentation
    # tested: VideoDatasets performance doesn't really increase with more workers
    # tested: ImageDatasets performance increase with more workers
    if params.modality in [Modalities.IMAGE, Modalities.HYBRID]:

        image_train_loader = get_dataloader_segmentation(params.image_dataset_config.train_dir,
                                                         params.image_dataset_config.train_annotation_file,
                                                         transform=train_transform,
                                                         mask_transform=train_mask_transform,
                                                         batch_size=params.batch_size,
                                                         num_workers=params.workers, shuffle=True)
        image_val_loader = get_dataloader_segmentation(params.image_dataset_config.val_dir,
                                                       params.image_dataset_config.val_annotation_file,
                                                       transform=val_transform,
                                                       mask_transform=val_mask_transform,
                                                       batch_size=params.batch_size_eval,
                                                       num_workers=params.workers,
                                                       shuffle=False,
                                                       random_nb_object=False)
    if params.modality in [Modalities.VIDEO, Modalities.HYBRID]:
        # bsz_video = 1
        # print(f"video batch size: {bsz_video}")
        video_train_loader = get_video_dataloader(params.video_dataset_config.train_dir,
                                                  batch_size=params.batch_size_video,
                                                  num_workers=params.workers,
                                                  transform=train_transform,
                                                  mask_transform=train_mask_transform,
                                                  output_resolution=params.img_size,
                                                  frames_per_clip=params.frames_per_clip,
                                                  frame_step=params.frame_step,
                                                  # TODO: Find a smart way to shuffle while making cache efficient
                                                  shuffle=True,
                                                  num_clips=params.num_clips,
                                                  )
        video_val_loader = get_video_dataloader(params.video_dataset_config.val_dir,
                                                batch_size=params.batch_size_video_eval,
                                                num_workers=params.workers,
                                                transform=val_transform,
                                                mask_transform=val_mask_transform,
                                                output_resolution=params.img_size_val,
                                                frames_per_clip=params.frames_per_clip,
                                                # TODO: Find a smart way to shuffle while making cache efficient
                                                shuffle=False,
                                                frame_step=params.frame_step,
                                                num_clips=params.num_clips,
                                                )

    # optionally resume training
    if params.resume_from is not None:
        uoptim.restart_from_checkpoint(
            params.resume_from,
            model=wam,
        )
    to_restore = {
        "epoch": 0,
    }
    uoptim.restart_from_checkpoint(
        os.path.join(params.output_dir, "checkpoint.pth"),
        run_variables=to_restore,
        model=wam,
        discriminator=image_detection_loss.discriminator,
        optimizer=optimizer,
        optimizer_d=optimizer_d,
        scheduler=scheduler,
        scheduler_d=scheduler_d
    )
    start_epoch = to_restore["epoch"]
    for param_group in optimizer.param_groups:
        param_group['lr'] = optim_params['lr']
    for param_group in optimizer_d.param_groups:
        param_group['lr'] = optim_params_d['lr']
    optimizers = [optimizer, optimizer_d]

    # specific thing to do if distributed training
    if params.distributed:

        # if model has batch norm convert it to sync batchnorm in distributed mode
        wam = nn.SyncBatchNorm.convert_sync_batchnorm(wam)

        wam_ddp = nn.parallel.DistributedDataParallel(
            wam, device_ids=[params.local_rank])
        image_detection_loss.discriminator = nn.parallel.DistributedDataParallel(
            image_detection_loss.discriminator, device_ids=[
                params.local_rank])
        wam = wam_ddp.module
    else:
        wam_ddp = wam

    dummy_img = torch.ones(3, params.img_size_val, params.img_size_val)
    validation_masks = augmenter.mask_embedder.sample_representative_masks(
        dummy_img)  # n 1 h w, full of ones or random masks depending on config

    # evaluation only
    # TODO: test me
    if params.only_eval and udist.is_main_process():
        # get data loaders
        val_loaders = ((Modalities.IMAGE, image_val_loader),
                       (Modalities.VIDEO, video_val_loader))

        for val_loader, modality in val_loaders:
            if val_loader is not None:
                augs = get_validation_augs(modality == Modalities.VIDEO)

                print(f"running eval on {modality} dataset.")
                val_stats = eval_one_epoch(wam, val_loader, modality, image_detection_loss,
                                           0, augs, validation_masks, params)
                with open(os.path.join(params.output_dir, f'log_only_{modality}_eval.txt'), 'a') as f:
                    f.write(json.dumps(val_stats) + "\n")
        return

    def get_modality(epoch, params):
        # Decide on the modality of this epoch either video or images
        if params.modality == Modalities.HYBRID:
            if epoch >= params.video_start:
                if np.random.random() < params.prop_img_vid:
                    epoch_modality = Modalities.IMAGE
                else:
                    epoch_modality = Modalities.VIDEO
            else:
                epoch_modality = Modalities.IMAGE
        else:
            epoch_modality = params.modality
        return epoch_modality
    modalities = [get_modality(epoch, params)
                  for epoch in range(params.epochs)]

    # start training
    print('training...')
    start_time = time.time()
    for epoch in range(start_epoch, params.epochs):

        # freeze embdder, turn off embddder loss and refresh DDP
        if epoch == params.finetune_detector_start:
            wam_ddp, image_detection_loss = freeze_embedder(
                wam_ddp, image_detection_loss, params)
            if params.distributed:
                wam = wam_ddp.module
            else:
                wam = wam_ddp

        epoch_modality = modalities[epoch]
        assert epoch_modality in [Modalities.IMAGE, Modalities.VIDEO]
        log_stats = {'epoch': epoch, 'modality': epoch_modality}

        epoch_train_loader = video_train_loader if epoch_modality == Modalities.VIDEO else image_train_loader

        if scheduler is not None:
            scheduler.step(epoch)
            scheduler_d.step(epoch)
        if scaling_scheduler is not None:
            scaling_scheduler.step(epoch)

        if params.distributed:
            epoch_train_loader.sampler.set_epoch(epoch)

        train_stats = train_one_epoch(
            wam_ddp, optimizers, epoch_train_loader, epoch_modality, image_detection_loss, epoch, params, tensorboard=tensorboard)
        log_stats = {**log_stats, **
                     {f'train_{k}': v for k, v in train_stats.items()}}

        if epoch % params.eval_freq == 0:
            val_loaders = ((Modalities.IMAGE, image_val_loader),
                           (Modalities.VIDEO, video_val_loader))
            for epoch_modality, epoch_val_loader in val_loaders:
                if epoch_val_loader is not None:
                    if (epoch % params.full_eval_freq == 0 and epoch > 0) or (epoch == params.epochs-1):
                        augs = get_validation_augs(
                            epoch_modality == Modalities.VIDEO)
                    else:
                        augs = get_validation_augs_subset(
                            epoch_modality == Modalities.VIDEO)
                    val_stats = eval_one_epoch(wam, epoch_val_loader, epoch_modality, image_detection_loss,
                                               epoch, augs, validation_masks, params, tensorboard=tensorboard)
                    log_stats = {
                        **log_stats, **{f'val_{epoch_modality}_{k}': v for k, v in val_stats.items()}}

                    if epoch == params.epochs-1:  # log params in tensorboard @last epoch
                        tensorboard.add_hparams(
                            {k: str(v) for k, v in vars(params).items()},
                            {f"VALID/{k}": v for k, v in log_stats.items()}
                        )

        if udist.is_main_process():
            with open(os.path.join(params.output_dir, 'log.txt'), 'a') as f:
                f.write(json.dumps(log_stats) + "\n")
        if udist.is_dist_avail_and_initialized():
            dist.barrier()  # Ensures all processes wait until the main node finishes validation

        print("Saving Checkpoint..")
        discrim_no_ddp = image_detection_loss.discriminator.module if params.distributed else image_detection_loss.discriminator
        save_dict = {
            'epoch': epoch + 1,
            'model': wam.state_dict(),
            'discriminator': discrim_no_ddp.state_dict(),
            'optimizer': optimizer.state_dict(),
            'optimizer_d': optimizer_d.state_dict(),
            'scheduler': scheduler.state_dict() if scheduler is not None else None,
            'scheduler_d': scheduler_d.state_dict() if scheduler_d is not None else None,
        }
        udist.save_on_master(save_dict, os.path.join(
            params.output_dir, 'checkpoint.pth'))
        if params.saveckpt_freq and epoch % params.saveckpt_freq == 0:
            udist.save_on_master(save_dict, os.path.join(
                params.output_dir, f'checkpoint{epoch:03}.pth'))

    total_time = time.time() - start_time
    total_time_str = str(datetime.timedelta(seconds=int(total_time)))
    print('Total time {}'.format(total_time_str))


def train_one_epoch(
    wam: Wam,
    optimizers: List[torch.optim.Optimizer],
    train_loader: torch.utils.data.DataLoader,
    epoch_modality: str,
    image_detection_loss: LPIPSWithDiscriminator,
    epoch: int,
    params: argparse.Namespace,
    tensorboard: CustomTensorboardWriter
) -> dict:
    is_video = (epoch_modality == Modalities.VIDEO)

    wam.train()

    header = f'Train - Epoch: [{epoch}/{params.epochs}] - Modality: {epoch_modality}'
    metric_logger = ulogger.MetricLogger(delimiter="  ")

    for it, batch_items in enumerate(metric_logger.log_every(train_loader, 10, header)):
        if it >= params.iter_per_epoch:
            break

        # some data loaders return batch_data, masks, frames_positions as well
        batch_imgs, batch_masks = batch_items[0], batch_items[1]

        # videos are too big to have a batch of them
        # so we do batch accumulation with bsz = 1
        if len(batch_imgs.shape) == 5:
            accumulation_steps = batch_imgs.shape[0]
        elif len(batch_imgs.shape) == 4:
            accumulation_steps = 1
            batch_masks = batch_masks.unsqueeze(0)
            batch_imgs = batch_imgs.unsqueeze(0)

        if params.sleepwake and params.lambda_d > 0:
            optimizer_ids_for_epoch = [epoch % 2]
        else:
            optimizer_ids_for_epoch = [1, 0]

        # reset the optimizer gradients before accum gradients
        for optimizer_idx in optimizer_ids_for_epoch:
            optimizers[optimizer_idx].zero_grad()

        # accumulate gradients
        for acc_it in range(accumulation_steps):

            imgs, masks = batch_imgs[acc_it], batch_masks[acc_it]
            imgs = imgs.to(device)

            # forward
            outputs = wam(imgs, masks, is_video=is_video)
            outputs["preds"] /= params.temperature

            # last layer is used for gradient scaling
            last_layer = wam.embedder.get_last_layer(
            ) if not params.distributed else wam.module.embedder.get_last_layer()

            # index 1 for discriminator, 0 for embedder/extractor
            for optimizer_idx in optimizer_ids_for_epoch:
                if params.lambda_d == 0 and optimizer_idx == 1:
                    continue
                loss, logs = image_detection_loss(
                    imgs, outputs["imgs_w"],
                    outputs["masks"], outputs["msgs"], outputs["preds"],
                    optimizer_idx, epoch,
                    last_layer=last_layer,
                )
                # Scale loss for accumulation so lr is not affected
                loss = loss / accumulation_steps
                loss.backward()

            # log stats
            log_stats = {
                **logs,
                'psnr': psnr(outputs["imgs_w"], imgs).mean().item(),
                'ssim': ssim(outputs["imgs_w"], imgs).mean().item(),
                'lr': optimizers[0].param_groups[0]['lr'],
            }

            bit_preds = outputs["preds"][:, 1:]  # b k h w
            mask_preds = outputs["preds"][:, 0:1]  # b 1 h w

            # bit accuracy
            if params.nbits > 0:
                bit_accuracy_ = bit_accuracy(
                    bit_preds,  # b k h w
                    outputs["msgs"],  # b k
                    outputs["masks"]
                ).nanmean().item()
                log_stats['bit_acc'] = bit_accuracy_

            # localization metrics
            if params.lambda_det > 0:
                iou0 = iou(mask_preds, outputs["masks"], label=0).mean().item()
                iou1 = iou(mask_preds, outputs["masks"], label=1).mean().item()
                log_stats.update({
                    f'acc': accuracy(mask_preds, outputs["masks"]).mean().item(),
                    f'miou': (iou0 + iou1) / 2,
                })

            torch.cuda.synchronize()
            for name, value in log_stats.items():
                metric_logger.update(**{name: value})

            # save images on training
            if (epoch % params.saveimg_freq == 0) and it == acc_it == 0:
                ori_path = os.path.join(
                    params.output_dir, f'{epoch:03}_{it:03}_{epoch_modality}_train_0_ori.png')
                wm_path = os.path.join(
                    params.output_dir, f'{epoch:03}_{it:03}_{epoch_modality}_train_1_wm.png')
                diff_path = os.path.join(
                    params.output_dir, f'{epoch:03}_{it:03}_{epoch_modality}_train_2_diff.png')
                aug_path = os.path.join(
                    params.output_dir, f'{epoch:03}_{it:03}_{epoch_modality}_train_3_aug_{outputs["selected_aug"]}.png')
                if udist.is_main_process():
                    save_image(imgs, ori_path, nrow=8)
                    tensorboard.add_images("TRAIN/IMAGES/orig", imgs, epoch)
                    save_image(outputs["imgs_w"], wm_path, nrow=8)
                    tensorboard.add_images(
                        "TRAIN/IMAGES/wmed", outputs["imgs_w"], epoch)
                    save_image(create_diff_img(
                        imgs, outputs["imgs_w"]), diff_path, nrow=8)
                    tensorboard.add_images("TRAIN/IMAGES/diff", create_diff_img(
                        imgs, outputs["imgs_w"]), epoch)
                    save_image(outputs["imgs_aug"], aug_path, nrow=8)
                    tensorboard.add_images(
                        "TRAIN/IMAGES/aug", outputs["imgs_aug"], epoch)

        # end accumulate gradients batches
        # add optimizer step
        for optimizer_idx in optimizer_ids_for_epoch:
            optimizers[optimizer_idx].step()

    metric_logger.synchronize_between_processes()
    print("Averaged {} stats:".format('train'), metric_logger)
    train_logs = {k: meter.global_avg for k,
                  meter in metric_logger.meters.items()}

    tensorboard.add_scalars("TRAIN/LOSS", train_logs, epoch)

    return train_logs


@ torch.no_grad()
def eval_one_epoch(
    wam: Wam,
    val_loader: torch.utils.data.DataLoader,
    epoch_modality: str,
    image_detection_loss: LPIPSWithDiscriminator,
    epoch: int,
    validation_augs: List,
    validation_masks: torch.Tensor,
    params: argparse.Namespace,
    tensorboard: CustomTensorboardWriter,
) -> dict:
    """
    Evaluate the model on the validation set, with different augmentations

    Args:
        wam (Wam): the model
        val_loader (torch.utils.data.DataLoader): the validation loader
        image_detection_loss (LPIPSWithDiscriminator): the loss function
        epoch (int): the current epoch
        validation_augs (List): list of augmentations to apply
        validation_masks (torch.Tensor): the validation masks, full of ones for now
        params (argparse.Namespace): the parameters
    """
    is_video = (epoch_modality == Modalities.VIDEO)
    if torch.is_tensor(validation_masks):
        validation_masks = list(torch.unbind(validation_masks, dim=0))

    wam.eval()

    header = f'Val - Epoch: [{epoch}/{params.epochs}] - Modality: {epoch_modality}'
    metric_logger = ulogger.MetricLogger(delimiter="  ")

    for it, batch_items in enumerate(metric_logger.log_every(val_loader, 10, header)):
        if params.iter_per_valid is not None and it >= params.iter_per_valid:
            break

        # some data loaders return batch_data, masks, frames_positions as well
        batch_imgs, batch_masks = batch_items[0], batch_items[1]

        # videos are too big to have a batch of them
        # so we do batch accumulation with bsz = 1
        if len(batch_imgs.shape) == 5:  # b f c h w
            accumulation_steps = batch_imgs.shape[0]
        elif len(batch_imgs.shape) == 4:  # b c h w
            accumulation_steps = 1
            batch_masks = batch_masks.unsqueeze(0)  # 1 b 1 h w
            batch_imgs = batch_imgs.unsqueeze(0)  # 1 b c h w

        for acc_it in range(accumulation_steps):
            imgs, masks = batch_imgs[acc_it], batch_masks[acc_it]

            imgs = imgs.to(device)
            masks = masks.to(device)

            # forward embedder
            embed_time = time.time()
            outputs = wam.embed(imgs, is_video=is_video)
            embed_time = (time.time() - embed_time) / imgs.shape[0]
            msgs = outputs["msgs"].to(device)  # b k
            imgs_w = outputs["imgs_w"]  # b c h w

            if (epoch % params.saveimg_freq == 0) and it == acc_it == 0 and udist.is_main_process():
                base_name = os.path.join(
                    params.output_dir, f'{epoch:03}_{acc_it*it:03}_{epoch_modality}_val')
                ori_path = base_name + '_0_ori.png'
                wm_path = base_name + '_1_wm.png'
                diff_path = base_name + '_2_diff.png'
                save_image(imgs, ori_path, nrow=8)
                save_image(imgs_w, wm_path, nrow=8)
                save_image(create_diff_img(imgs, imgs_w), diff_path, nrow=8)
                tensorboard.add_images(
                    "VALID/IMAGES/orig", imgs, acc_it*it*epoch)
                tensorboard.add_images(
                    "VALID/IMAGES/wmed", imgs_w, acc_it*it*epoch)
                tensorboard.add_images(
                    "VALID/IMAGES/diff", create_diff_img(imgs, imgs_w), acc_it*it*epoch)

                if epoch_modality == Modalities.VIDEO:
                    fps = 24 // 1
                    ori_path = ori_path.replace(".png", ".mp4")
                    wm_path = wm_path.replace(".png", ".mp4")
                    diff_path = diff_path.replace(".png", ".mp4")
                    save_vid(imgs, ori_path, fps)
                    save_vid(imgs_w, wm_path, fps)
                    save_vid(imgs - imgs_w, diff_path, fps)
                    tensorboard.add_video(
                        "VALID/VIDEOS/orig", imgs.unsqueeze(0), acc_it*it*epoch, fps)
                    tensorboard.add_video(
                        "VALID/VIDEOS/wmed", imgs_w.unsqueeze(0), acc_it*it*epoch, fps)
                    tensorboard.add_video(
                        "VALID/VIDEOS/diff", create_diff_img(imgs, imgs_w).unsqueeze(0), acc_it*it*epoch, fps)

            # quality metrics
            metrics = {}
            metrics['psnr'] = psnr(imgs_w, imgs).mean().item()
            metrics['ssim'] = ssim(imgs_w, imgs).mean().item()
            metrics['embed_time'] = embed_time
            torch.cuda.synchronize()
            metric_logger.update(**metrics)

            extract_times = []
            for mask_id, masks in enumerate(validation_masks):
                # watermark masking
                masks = masks.to(imgs.device)  # 1 h w
                if len(masks.shape) < 4:
                    masks = masks.unsqueeze(0).repeat(
                        imgs_w.shape[0], 1, 1, 1)  # b 1 h w
                imgs_masked = imgs_w * masks + imgs * (1 - masks)

                for transform_instance, strengths in validation_augs:

                    for strength in strengths:
                        do_resize = False  # hardcode for now, might need to change
                        if not do_resize:
                            imgs_aug, masks_aug = transform_instance(
                                imgs_masked, masks, strength)
                        else:
                            # h, w = imgs_w.shape[-2:]
                            h, w = params.img_size_extractor, params.img_size_extractor
                            imgs_aug, masks_aug = transform_instance(
                                imgs_masked, masks, strength)
                            if imgs_aug.shape[-2:] != (h, w):
                                imgs_aug = nn.functional.interpolate(imgs_aug, size=(h, w),
                                                                     mode='bilinear', align_corners=False, antialias=True)
                                masks_aug = nn.functional.interpolate(masks_aug, size=(h, w),
                                                                      mode='bilinear', align_corners=False, antialias=True)
                        selected_aug = str(transform_instance) + f"_{strength}"
                        selected_aug = selected_aug.replace(", ", "_")

                        # extract watermark
                        extract_time = time.time()
                        outputs = wam.detect(imgs_aug, is_video=is_video)
                        extract_time = time.time() - extract_time
                        extract_times.append(extract_time / imgs_aug.shape[0])
                        preds = outputs["preds"]
                        mask_preds = preds[:, 0:1]  # b 1 ...
                        bit_preds = preds[:, 1:]  # b k ...

                        aug_log_stats = {}
                        if params.nbits > 0:
                            bit_accuracy_ = bit_accuracy(
                                bit_preds,
                                msgs,
                                masks_aug
                            ).nanmean().item()

                        if params.nbits > 0:
                            aug_log_stats[f'bit_acc'] = bit_accuracy_

                        if params.lambda_det > 0:
                            iou0 = iou(mask_preds, masks,
                                       label=0).mean().item()
                            iou1 = iou(mask_preds, masks,
                                       label=1).mean().item()
                            aug_log_stats.update({
                                f'acc': accuracy(mask_preds, masks).mean().item(),
                                f'miou': (iou0 + iou1) / 2,
                            })

                        current_key = f"mask={mask_id}_aug={selected_aug}"
                        aug_log_stats = {f"{k}_{current_key}": v for k,
                                         v in aug_log_stats.items()}

                        torch.cuda.synchronize()
                        metric_logger.update(**aug_log_stats)

            metrics['extract_time'] = np.mean(extract_times)
            torch.cuda.synchronize()
            metric_logger.update(**metrics)

    metric_logger.synchronize_between_processes()
    print("Averaged {} stats:".format('val'), metric_logger)
    valid_logs = {k: meter.global_avg for k,
                  meter in metric_logger.meters.items()}
    tensorboard.add_scalars("VALID", valid_logs, epoch)
    return valid_logs


if __name__ == '__main__':

    # generate parser / parse parameters
    parser = get_parser()
    params = parser.parse_args()

    # run experiment
    main(params)<|MERGE_RESOLUTION|>--- conflicted
+++ resolved
@@ -134,11 +134,6 @@
        help="Name of the extractor model")
     aa("--extractor_model", type=str, default=None,
        help="Name of the extractor model")
-<<<<<<< HEAD
-    aa("--layerscale_init", type=float, default=None,
-       help="Initial value for the layer scale")
-=======
->>>>>>> fe7f8e4b
 
     group = parser.add_argument_group('Augmentation parameters')
     aa("--augmentation_config", type=str, default="configs/all_augs.yaml",
@@ -288,12 +283,8 @@
     params.embedder_model = params.embedder_model or embedder_cfg.model
     embedder_params = embedder_cfg[params.embedder_model]
     embedder = build_embedder(params.embedder_model,
-<<<<<<< HEAD
-                              embedder_params, params.nbits)
-=======
-                            embedder_params, params.nbits
-                )
->>>>>>> fe7f8e4b
+                              embedder_params, params.nbits
+                              )
     print(embedder)
     print(
         f'embedder: {sum(p.numel() for p in embedder.parameters() if p.requires_grad) / 1e6:.1f}M parameters')
