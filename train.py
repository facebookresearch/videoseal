"""
Example usage (cluster 2 gpus):
    torchrun --nproc_per_node=2 train.py --local_rank 0
Example usage (cluster 1 gpu):
    torchrun train.py --debug_slurm
    For eval ful only:
        torchrun train.py --debug_slurm --only_eval True --output_dir output/

Example:  decoding only, hidden like
    torchrun --nproc_per_node=2 train.py --local_rank 0 --nbits 32 --saveimg_freq 1 --lambda_i 0 --lambda_det 0 --lambda_dec 1 --lambda_d 0  --img_size 128 --img_size_extractor 128 --embedder_model hidden --extractor_model hidden

With video compression aug:
    torchrun --nproc_per_node=2 train.py --local_rank 0  --image_dataset coco --video_dataset sa-v --augmentation_config configs/video_compression.yaml --extractor_model sam_tiny --embedder_model vae_small_bw --img_size 256 --img_size_extractor 256 --batch_size 16 --batch_size_eval 32 --epochs 100 --optimizer AdamW,lr=1e-4 --scheduler CosineLRScheduler,lr_min=1e-6,t_initial=100,warmup_lr_init=1e-6,warmup_t=5 --seed 0 --perceptual_loss mse --lambda_i 0.0 --lambda_d 0.0 --lambda_det 0.0 --lambda_dec 1.0 --nbits 32 --scaling_i 1.0 --scaling_w 0.2 --balanced  false --iter_per_epoch 5

Args inventory:
    --scheduler CosineLRScheduler,lr_min=1e-6,t_initial=100,warmup_lr_init=1e-6,warmup_t=5
    --optimizer Lamb,lr=1e-3
    --train_dir /checkpoint/pfz/projects/watermarking/data/coco_1k_orig
    --resume_from /checkpoint/pfz/2024_logs/0611_segmark_lpipsmse/_lambda_d=0.25_lambda_i=0.5_scaling_w=0.4/checkpoint050.pth
    --extractor_model dino2s_indices=11_upscale=1_14 --img_size 336 --batch_size 8 --extractor_config configs/extractor_dinos.yaml
    --embedder_model vae_sd --embedder_config configs/embedder_sd.yaml
    --local_rank 0  --only_eval True --scaling_w 0.4 --embedder_model vae_small --extractor_model sam_small --augmentation_config configs/all_augs.yaml --resume_from /checkpoint/pfz/2024_logs/0708_segmark_bigger_vae/_scaling_w=0.4_embedder_model=vae_small_extractor_model=sam_small/checkpoint.pth
    --local_rank 0  --only_eval True --scaling_w 2.0 --scaling_i 1.0 --nbits 16 --lambda_dec 6.0 --lambda_det 1.0 --lambda_d 0.0 --lambda_i 0.0 --perceptual_loss none --seed 0 --scheduler none --optimizer AdamW,lr=1e-5 --epochs 50 --batch_size_eval 32 --batch_size 16 --img_size 256 --attenuation jnd_1_3 --resume_from /checkpoint/pfz/2024_logs/0708_segmark_bigger_vae/_scaling_w=0.4_embedder_model=vae_small_extractor_model=sam_small/checkpoint.pth --embedder_model vae_small --extractor_model sam_small --augmentation_config configs/all_augs.yaml
    --video_dataset sa-v
    --image_dataset coco
"""
import argparse
import datetime
import json
import math
import os
import random
import sys
import threading
import time
from typing import List

import numpy as np
import omegaconf
import psutil
import torch
import torch.distributed
import torch.distributed as dist
import torch.nn as nn
import torch.nn.functional as F
from torchvision.utils import save_image

import videoseal.utils as utils
import videoseal.utils.dist as udist
import videoseal.utils.logger as ulogger
import videoseal.utils.optim as uoptim
from videoseal.augmentation.augmenter import Augmenter
from videoseal.augmentation.geometric import (Crop, HorizontalFlip, Identity,
                                              Perspective, Resize, Rotate)
from videoseal.augmentation.valuemetric import (JPEG, Brightness, Contrast,
                                                GaussianBlur, Hue,
                                                MedianFilter, Saturation)
from videoseal.augmentation.video import VideoCompressorAugmenter
from videoseal.data.loader import (get_dataloader_segmentation,
                                   get_video_dataloader)
<<<<<<< HEAD
from videoseal.data.transforms import (get_resize_transform, get_transforms,
                                       get_transforms_segmentation)
=======

from videoseal.evals.metrics import (accuracy, bit_accuracy,
                                    bit_accuracy_inference, iou, psnr)

from videoseal.data.transforms import (get_transforms,
                                       get_transforms_segmentation,
                                       normalize_img, unnormalize_img,
                                       unstd_img)
>>>>>>> 5be61fed
from videoseal.evals.metrics import (accuracy, bit_accuracy,
                                     bit_accuracy_inference, iou, psnr, ssim)
from videoseal.losses.detperceptual import LPIPSWithDiscriminator
from videoseal.models import VideoWam, Wam, build_embedder, build_extractor
from videoseal.modules.jnd import JND
from videoseal.utils.data import Modalities, parse_dataset_params
from videoseal.utils.display import get_fps, save_vid
from videoseal.utils.image import create_diff_img

device = torch.device(
    'cuda') if torch.cuda.is_available() else torch.device('cpu')


def get_dataset_parser(parser):
    """
    Adds dataset-related arguments to the parser.
    Args:
        parser (argparse.ArgumentParser): The parser to add arguments to.
    """
    group = parser.add_argument_group('Dataset parameters')
    group.add_argument("--image_dataset", type=str,
                       choices=["coco"], help="Name of the image dataset.")
    group.add_argument("--video_dataset", type=str,
                       choices=["sa-v"], help="Name of the video dataset.")
    group.add_argument("--prop_img_vid", type=float, default=0.5,
                       help="Percentage of images in the hybrid dataset 0.5 means for each 5 epochs of images 5 video epoch is made. Only applicable if both --image_dataset and --video_dataset are provided.")
    group.add_argument("--video_start", type=int, default=50,
                       help="Number of epochs before starting video training")
    return parser


def get_parser():
    parser = argparse.ArgumentParser()

    def aa(*args, **kwargs):
        group.add_argument(*args, **kwargs)

    group = parser.add_argument_group('Experiments parameters')

    # Dataset
    parser = get_dataset_parser(parser)

    aa("--output_dir", type=str, default="output/",
       help="Output directory for logs and images (Default: /output)")

    group = parser.add_argument_group('Config paths')
    aa("--embedder_config", type=str, default="configs/embedder.yaml",
       help="Path to the embedder config file")
    aa("--augmentation_config", type=str, default="configs/all_augs.yaml",
       help="Path to the augmentation config file")
    aa("--extractor_config", type=str, default="configs/extractor.yaml",
       help="Path to the extractor config file")
    aa("--attenuation_config", type=str, default="configs/attenuation.yaml",
       help="Path to the attenuation config file")
    aa("--embedder_model", type=str, default=None,
       help="Name of the extractor model")
    aa("--extractor_model", type=str, default=None,
       help="Name of the extractor model")

    group = parser.add_argument_group('Image and watermark parameters')
    aa("--nbits", type=int, default=32,
       help="Number of bits used to generate the message. If 0, no message is used.")
    aa("--img_size", type=int, default=256,
       help="Size of the input images for data preprocessing")
    aa("--img_size_extractor", type=int,
       default=256, help="Images are resized to this size before being fed to the extractor")
    aa("--attenuation", type=str, default="None", help="Attenuation model to use")
    aa("--scaling_w", type=float, default=0.2,
       help="Scaling factor for the watermark in the embedder model")
    aa("--scaling_w_schedule", type=str, default=None,
       help="Scaling factor for the watermark in the embedder model")
    aa("--scaling_i", type=float, default=1.0,
       help="Scaling factor for the image in the embedder model")
    # VideoWam parameters related how to do video watermarking inference
    aa("--videowam_frame_intermediate_size", type=int, default=256,
       help="The size of the frame to resize to intermediately while generating the watermark then upscale, the final video/image size is kept the same.")
    aa("--videowam_chunk_size", type=int, default=8,
       help="The number of frames to encode at a time.")
    aa("--videowam_step_size", type=int, default=4,
       help="The number of frames to propagate the watermark to.")

    group = parser.add_argument_group('Optimizer parameters')
    aa("--optimizer", type=str, default="AdamW,lr=1e-4",
       help="Optimizer (default: AdamW,lr=1e-4)")
    aa("--optimizer_d", type=str, default=None,
       help="Discriminator optimizer. If None uses the same params (default: None)")
    aa("--scheduler", type=str, default="None", help="Scheduler (default: None)")
    aa('--epochs', default=100, type=int, help='Number of total epochs to run')
    aa('--iter_per_epoch', default=10000, type=int,
       help='Number of iterations per epoch, made for very large datasets')
    aa('--iter_per_valid', default=None, type=int,
       help='Number of iterations per eval, made for very large eval datasets if None eval on all dataset')
    aa('--resume_from', default=None, type=str,
       help='Path to the checkpoint to resume from')

    group = parser.add_argument_group('Losses parameters')
    aa('--temperature', default=1.0, type=float,
       help='Temperature for the mask loss')
    aa('--lambda_det', default=0.0, type=float,
       help='Weight for the watermark detection loss')
    aa('--lambda_dec', default=4.0, type=float,
       help='Weight for the watermark decoding loss')
    aa('--lambda_i', default=1.0, type=float, help='Weight for the image loss')
    aa('--lambda_d', default=0.5, type=float,
       help='Weight for the discriminator loss')
    aa('--balanced', type=utils.bool_inst, default=True,
       help='If True, the weights of the losses are balanced')
    aa('--total_gnorm', default=0.0, type=float,
       help='Total norm for the adaptive weights. If 0, uses the norm of the biggest weight.')
    aa('--perceptual_loss', default='lpips', type=str,
       help='Perceptual loss to use. "lpips", "watson_vgg" or "watson_fft"')
    aa('--disc_start', default=0, type=float,
       help='Weight for the discriminator loss')
    aa('--disc_num_layers', default=2, type=int,
       help='Number of layers for the discriminator')

    group = parser.add_argument_group('Loading parameters')
    aa('--batch_size', default=16, type=int, help='Batch size')
    aa('--batch_size_eval', default=64, type=int, help='Batch size for evaluation')
    aa('--workers', default=8, type=int, help='Number of data loading workers')
    aa('--frames_per_clip', default=16, type=int,
       help='Number of frames per clip for video datasets')
    aa('--frame_step', default=1, type=int,
       help='Step between frames for video datasets')
    aa('--num_clips', default=8, type=int,
       help='Number of clips per video for video datasets')

    group = parser.add_argument_group('Misc.')
    aa('--only_eval', type=utils.bool_inst,
       default=False, help='If True, only runs evaluate')
    aa('--eval_freq', default=5, type=int, help='Frequency for evaluation')
    aa('--full_eval_freq', default=50, type=int,
       help='Frequency for full evaluation')
    aa('--saveimg_freq', default=5, type=int, help='Frequency for saving images')
    aa('--saveckpt_freq', default=50, type=int, help='Frequency for saving ckpts')
    aa('--seed', default=0, type=int, help='Random seed')

    group = parser.add_argument_group('Distributed training parameters')
    aa('--debug_slurm', action='store_true')
    aa('--local_rank', default=-1, type=int)
    aa('--master_port', default=-1, type=int)

    return parser


def main(params):

    # Load dataset params from config files
    parse_dataset_params(params)

    # Convert params to OmegaConf object
    params = omegaconf.OmegaConf.create(vars(params))

    # Distributed mode
    udist.init_distributed_mode(params)

    # Set seeds for reproductibility
    seed = params.seed + udist.get_rank()
    torch.manual_seed(seed)
    torch.cuda.manual_seed_all(seed)
    np.random.seed(seed)
    if params.distributed:
        torch.backends.cudnn.deterministic = True
        torch.backends.cudnn.benchmark = False

    # Print the arguments
    print("__git__:{}".format(utils.get_sha()))
    print("__log__:{}".format(json.dumps(
        omegaconf.OmegaConf.to_container(params, resolve=True))))

    # Copy the config files to the output dir
    if udist.is_main_process():
        os.makedirs(os.path.join(params.output_dir, 'configs'), exist_ok=True)
        os.system(
            f'cp {params.embedder_config} {params.output_dir}/configs/embedder.yaml')
        os.system(
            f'cp {params.augmentation_config} {params.output_dir}/configs/augs.yaml')
        os.system(
            f'cp {params.extractor_config} {params.output_dir}/configs/extractor.yaml')

    # Build the embedder model
    embedder_cfg = omegaconf.OmegaConf.load(params.embedder_config)
    params.embedder_model = params.embedder_model or embedder_cfg.model
    embedder_params = embedder_cfg[params.embedder_model]
    embedder = build_embedder(params.embedder_model,
                              embedder_params, params.nbits)
    # print(embedder)
    print(
        f'embedder: {sum(p.numel() for p in embedder.parameters() if p.requires_grad) / 1e6:.1f}M parameters')

    # build the augmenter
    augmenter_cfg = omegaconf.OmegaConf.load(params.augmentation_config)
    augmenter = Augmenter(
        **augmenter_cfg
    )
    print(f'augmenter: {augmenter}')

    # Build the extractor model
    extractor_cfg = omegaconf.OmegaConf.load(params.extractor_config)
    params.extractor_model = params.extractor_model or extractor_cfg.model
    extractor_params = extractor_cfg[params.extractor_model]
    extractor = build_extractor(
        params.extractor_model, extractor_params, params.img_size_extractor, params.nbits)
    print(
        f'extractor: {sum(p.numel() for p in extractor.parameters() if p.requires_grad) / 1e6:.1f}M parameters')

    # build attenuation
    if params.attenuation.lower() != "none":
        attenuation_cfg = omegaconf.OmegaConf.load(params.attenuation_config)
        attenuation = JND(**attenuation_cfg[params.attenuation])
    else:
        attenuation = None
    print(f'attenuation: {attenuation}')

    # build the complete model
    wam = VideoWam(embedder, extractor, augmenter, attenuation,
                   params.scaling_w, params.scaling_i,
                   frame_intermediate_size=params.videowam_frame_intermediate_size,
                   chunk_size=params.videowam_chunk_size,
                   step_size=params.videowam_step_size)
    wam.to(device)
    print(wam)

    # build losses
    image_detection_loss = LPIPSWithDiscriminator(
        balanced=params.balanced, total_norm=params.total_gnorm,
        disc_weight=params.lambda_d, percep_weight=params.lambda_i,
        detect_weight=params.lambda_det, decode_weight=params.lambda_dec,
        disc_start=params.disc_start, disc_num_layers=params.disc_num_layers,
        percep_loss=params.perceptual_loss
    ).to(device)
    print(image_detection_loss)
    # print(f"discriminator: {sum(p.numel() for p in image_detection_loss.discriminator.parameters() if p.requires_grad) / 1e3:.1f}K parameters")

    # Build the scaling schedule
    if params.scaling_w_schedule is not None:
        scaling_w_schedule = uoptim.parse_params(params.scaling_w_schedule)
        scaling_scheduler = uoptim.ScalingScheduler(
            obj=wam, attribute="scaling_w", scaling_o=params.scaling_w,
            **scaling_w_schedule
        )
    else:
        scaling_scheduler = None

    # Build optimizer and scheduler
    optim_params = uoptim.parse_params(params.optimizer)
    optimizer = uoptim.build_optimizer(
        model_params=list(embedder.parameters()) +
        list(extractor.parameters()),
        **optim_params
    )
    scheduler_params = uoptim.parse_params(params.scheduler)
    scheduler = uoptim.build_lr_scheduler(
        optimizer=optimizer, **scheduler_params)
    print('optimizer: %s' % optimizer)
    print('scheduler: %s' % scheduler)

    # discriminator optimizer
    optim_params_d = uoptim.parse_params(
        params.optimizer) if params.optimizer_d is None else uoptim.parse_params(params.optimizer_d)
    optimizer_d = uoptim.build_optimizer(
        model_params=[*image_detection_loss.discriminator.parameters()],
        **optim_params_d
    )
    print('optimizer_d: %s' % optimizer_d)

    # Data loaders
    train_transform, train_mask_transform, val_transform, val_mask_transform = get_resize_transform(
        params.img_size)

    image_train_loader = image_val_loader = video_train_loader = video_val_loader = None

    # TODO: allow larger number of workers (params.workers)
    # Currently set = 0 monothread causes segfaults with video compression augmentation
    # tested: VideoDatasets performance doesn't really increase with more workers
    # tested: ImageDatasets performance increase with more workers
    if params.modality in [Modalities.IMAGE, Modalities.HYBRID]:

        image_train_loader = get_dataloader_segmentation(params.image_dataset_config.train_dir,
                                                         params.image_dataset_config.train_annotation_file,
                                                         transform=train_transform,
                                                         mask_transform=train_mask_transform,
                                                         batch_size=params.batch_size,
                                                         num_workers=params.workers, shuffle=True)
        image_val_loader = get_dataloader_segmentation(params.image_dataset_config.val_dir,
                                                       params.image_dataset_config.val_annotation_file,
                                                       transform=val_transform,
                                                       mask_transform=val_mask_transform,
                                                       batch_size=params.batch_size_eval,
                                                       num_workers=params.workers,
                                                       shuffle=False,
                                                       random_nb_object=False)
    if params.modality in [Modalities.VIDEO, Modalities.HYBRID]:

        video_train_loader = get_video_dataloader(params.video_dataset_config.train_dir,
                                                  batch_size=params.batch_size,
                                                  num_workers=params.workers,
                                                  transform=train_transform,
                                                  mask_transform=train_mask_transform,
                                                  output_resolution=(
                                                      params.img_size, params.img_size),
                                                  # for now we are fixing 1 video / batch
                                                  flatten_clips_to_frames=True,
                                                  frames_per_clip=params.frames_per_clip,
                                                  frame_step=params.frame_step,
                                                  # TODO: Find a smart way to shuffle while making cache efficient
                                                  shuffle=False,
                                                  num_clips=params.num_clips,
                                                  )
        video_val_loader = get_video_dataloader(params.video_dataset_config.val_dir,
                                                batch_size=params.batch_size,
                                                num_workers=params.workers,
                                                transform=val_transform,
                                                mask_transform=val_mask_transform,
                                                output_resolution=(
                                                    params.img_size, params.img_size),
                                                # for now we are fixing 1 video / batch
                                                flatten_clips_to_frames=True,
                                                frames_per_clip=params.frames_per_clip,
                                                # TODO: Find a smart way to shuffle while making cache efficient
                                                shuffle=False,
                                                frame_step=params.frame_step,
                                                num_clips=params.num_clips,
                                                )

    # optionally resume training
    if params.resume_from is not None:
        uoptim.restart_from_checkpoint(
            params.resume_from,
            model=wam,
        )
    to_restore = {"epoch": 0}
    uoptim.restart_from_checkpoint(
        os.path.join(params.output_dir, "checkpoint.pth"),
        run_variables=to_restore,
        model=wam,
        optimizer=optimizer,
        optimizer_d=optimizer_d,
        scheduler=scheduler,
    )
    start_epoch = to_restore["epoch"]
    for param_group in optimizer.param_groups:
        param_group['lr'] = optim_params['lr']
    for param_group in optimizer_d.param_groups:
        param_group['lr'] = optim_params_d['lr']
    optimizers = [optimizer, optimizer_d]

    # specific thing to do if distributed training
    if params.distributed:
        wam_ddp = nn.parallel.DistributedDataParallel(
            wam, device_ids=[params.local_rank])
        image_detection_loss.discriminator = nn.parallel.DistributedDataParallel(
            image_detection_loss.discriminator, device_ids=[params.local_rank]
        )
    else:
        wam_ddp = wam

    # setup for validation
    validation_augs = [
        (Identity,          [0]),  # No parameters needed for identity
        (HorizontalFlip,    [0]),  # No parameters needed for flip
        (Rotate,            [10, 30, 45, 90]),  # (min_angle, max_angle)
        (Resize,            [0.5, 0.75]),  # size ratio
        (Crop,              [0.5, 0.75]),  # size ratio
        (Perspective,       [0.2, 0.5, 0.8]),  # distortion_scale
        (Brightness,        [0.5, 1.5]),
        (Contrast,          [0.5, 1.5]),
        (Saturation,        [0.5, 1.5]),
        (Hue,               [-0.5, -0.25, 0.25, 0.5]),
        (JPEG,              [40, 60, 80]),
        (GaussianBlur,      [3, 5, 9, 17]),
        (MedianFilter,      [3, 5, 9, 17]),
    ]  # augs evaluated every full_eval_freq
    validation_augs_subset = [
        (Identity,          [0]),  # No parameters needed for identity
        (Brightness,        [0.5]),
        (Crop,              [0.75]),  # size ratio
        (JPEG,              [60]),
    ]  # augs evaluated every eval_freq
    dummy_img = torch.ones(3, params.img_size, params.img_size)
    validation_masks = augmenter.mask_embedder.sample_representative_masks(
        dummy_img)  # n 1 h w, full of ones or random masks depending on config

    # evaluation only
    # TODO: test me
    if params.only_eval and udist.is_main_process():
        # get data loaders
        val_loaders = ((Modalities.IMAGE, image_val_loader),
                       (Modalities.VIDEO, video_val_loader))

        augs = validation_augs.copy()

        for val_loader, modality in val_loaders:
            if val_loader is not None:

                if modality == Modalities.VIDEO:
                    augs.append((VideoCompressorAugmenter, [28, 32, 36]))

                print(f"running eval on {modality} dataset.")
                val_stats = eval_one_epoch(wam, val_loader, modality, image_detection_loss,
                                           0, augs, validation_masks, params)
                with open(os.path.join(params.output_dir, f'log_only_{modality}_eval.txt'), 'a') as f:
                    f.write(json.dumps(val_stats) + "\n")
        return

    # start training
    print('training...')
    start_time = time.time()
    for epoch in range(start_epoch, params.epochs):
        log_stats = {'epoch': epoch}

        # Decide on the modality of this epoch either video or images
        if params.modality == Modalities.HYBRID:
            if epoch >= params.video_start:
                if random.random() < params.prop_img_vid:
                    epoch_modality = Modalities.IMAGE
                else:
                    epoch_modality = Modalities.VIDEO
            else:
                epoch_modality = Modalities.IMAGE
        else:
            epoch_modality = params.modality

        epoch_train_loader = video_train_loader if epoch_modality == Modalities.VIDEO else image_train_loader
        epoch_val_loader = video_val_loader if epoch_modality == Modalities.VIDEO else image_val_loader

        if scheduler is not None:
            scheduler.step(epoch)
        if scaling_scheduler is not None:
            scaling_scheduler.step(epoch)

        if params.distributed:
            epoch_train_loader.sampler.set_epoch(epoch)
            epoch_val_loader.sampler.set_epoch(epoch)

        train_stats = train_one_epoch(
            wam_ddp, optimizers, epoch_train_loader, epoch_modality, image_detection_loss, epoch, params)
        log_stats = {**log_stats, **
                     {f'train_{k}': v for k, v in train_stats.items()}}

        # validation only runs in main process to avoid nccl erros.
        # valid on wam_ddp is not supported since some func. is not broadcasted
        if epoch % params.eval_freq == 0 and udist.is_main_process():
            if epoch % params.full_eval_freq == 0:
                augs = validation_augs.copy() 
                if epoch_modality == Modalities.VIDEO:
                    augs.append((VideoCompressorAugmenter, [28, 32, 36]))
            else: 
                augs = validation_augs_subset.copy()
                if epoch_modality == Modalities.VIDEO:
                    augs.append((VideoCompressorAugmenter, [32]))
            val_stats = eval_one_epoch(wam, epoch_val_loader, epoch_modality, image_detection_loss,
                                       epoch, augs, validation_masks, params)
            log_stats = {**log_stats, **
                         {f'val_{k}': v for k, v in val_stats.items()}}

            with open(os.path.join(params.output_dir, 'log.txt'), 'a') as f:
                f.write(json.dumps(log_stats) + "\n")

        dist.barrier()  # Ensures all processes wait until the main node finishes validation

        print("Saving Checkpoint..")
        save_dict = {
            'epoch': epoch + 1,
            'model': wam.state_dict(),
            'optimizer': optimizer.state_dict(),
            'optimizer_d': optimizer_d.state_dict(),
            'scheduler': scheduler.state_dict() if scheduler is not None else None,
        }
        udist.save_on_master(save_dict, os.path.join(
            params.output_dir, 'checkpoint.pth'))
        if params.saveckpt_freq and epoch % params.saveckpt_freq == 0:
            udist.save_on_master(save_dict, os.path.join(
                params.output_dir, f'checkpoint{epoch:03}.pth'))

    total_time = time.time() - start_time
    total_time_str = str(datetime.timedelta(seconds=int(total_time)))
    print('Total time {}'.format(total_time_str))


def train_one_epoch(
    wam: Wam,
    optimizers: List[torch.optim.Optimizer],
    train_loader: torch.utils.data.DataLoader,
    epoch_modality: str,
    image_detection_loss: LPIPSWithDiscriminator,
    epoch: int,
    params: argparse.Namespace,
):
    assert epoch_modality in [Modalities.IMAGE, Modalities.VIDEO]

    wam.train()

    header = 'Train - Epoch: [{}/{}] - Modality: {}'.format(
        epoch, params.epochs, epoch_modality)
    metric_logger = ulogger.MetricLogger(delimiter="  ")

    for it, batch_items in enumerate(metric_logger.log_every(train_loader, 10, header, max_iter=params.iter_per_epoch)):

        if len(batch_items) == 3:
            imgs, masks, frames_positions = batch_items
        elif len(batch_items) == 2:
            imgs, masks = batch_items

        # masks are only used if segm_proba > 0
        imgs = imgs.to(device)

        # forward
        # TODO deal with the usecase of batch of videos, for now we support flattened videos
        outputs = wam(imgs, masks, is_video=(
            epoch_modality == Modalities.VIDEO))

        outputs["preds"] /= params.temperature

        if params.embedder_model.startswith("vae"):
            last_layer = wam.module.embedder.decoder.conv_out.weight if params.distributed else wam.embedder.decoder.conv_out.weight
        elif params.embedder_model.startswith("unet"):
            last_layer = wam.module.embedder.unet.outc.weight if params.distributed else wam.embedder.unet.outc.weight
        elif params.embedder_model.startswith("hidden"):
            last_layer = wam.module.embedder.hidden_encoder.final_layer.weight if params.distributed else wam.embedder.hidden_encoder.final_layer.weight
        else:
            last_layer = None
            # imgs.requires_grad = True
            # last_layer = imgs

        for optimizer_idx in [1, 0]:
            if params.lambda_d == 0 and optimizer_idx == 1:
                continue
            # index 1 for discriminator, 0 for embedder/extractor
            loss, logs = image_detection_loss(
                imgs, outputs["imgs_w"],
                outputs["masks"], outputs["msgs"], outputs["preds"],
                optimizer_idx, epoch,
                last_layer=last_layer,
            )
            optimizers[optimizer_idx].zero_grad()
            loss.backward()
            optimizers[optimizer_idx].step()
            torch.distributed.barrier()
            torch.cuda.synchronize()  # Ensure completion of CUDA operations

        # log stats
        log_stats = {
            **logs,
            'psnr': psnr(outputs["imgs_w"], imgs).mean().item(),
            'ssim': ssim(outputs["imgs_w"], imgs).mean().item(),
            'lr': optimizers[0].param_groups[0]['lr'],
            'ssim': ssim(outputs["imgs_w"], imgs).mean().item(),
        }

        bit_preds = outputs["preds"][:, 1:]  # b k h w
        mask_preds = outputs["preds"][:, 0:1]  # b 1 h w

        # bit accuracy
        if params.nbits > 0:
            bit_accuracy_ = bit_accuracy(
                bit_preds,  # b k h w
                outputs["msgs"],  # b k
                outputs["masks"]
            ).nanmean().item()
            log_stats['bit_acc'] = bit_accuracy_

        # localization metrics
        if params.lambda_det > 0:
            iou0 = iou(mask_preds, outputs["masks"], label=0).mean().item()
            iou1 = iou(mask_preds, outputs["masks"], label=1).mean().item()
            log_stats.update({
                f'acc': accuracy(mask_preds, outputs["masks"]).mean().item(),
                f'miou': (iou0 + iou1) / 2,
            })

        for name, value in log_stats.items():
            metric_logger.update(**{name: value})

    metric_logger.synchronize_between_processes()
    print("Averaged {} stats:".format('train'), metric_logger)

    return {k: meter.global_avg for k, meter in metric_logger.meters.items()}


@ torch.no_grad()
def eval_one_epoch(
    wam: Wam,
    val_loader: torch.utils.data.DataLoader,
    epoch_modality: str,
    image_detection_loss: LPIPSWithDiscriminator,
    epoch: int,
    validation_augs: List,
    validation_masks: torch.Tensor,
    params: argparse.Namespace,
) -> dict:
    """
    Evaluate the model on the validation set, with different augmentations

    Args:
        wam (Wam): the model
        val_loader (torch.utils.data.DataLoader): the validation loader
        image_detection_loss (LPIPSWithDiscriminator): the loss function
        epoch (int): the current epoch
        validation_augs (List): list of augmentations to apply
        validation_masks (torch.Tensor): the validation masks, full of ones for now
        params (argparse.Namespace): the parameters
    """
    if torch.is_tensor(validation_masks):
        validation_masks = list(torch.unbind(validation_masks, dim=0))

    wam.eval()
    header = 'Val Full - Epoch: [{}/{}] - Modality: {}'.format(
        epoch, params.epochs, epoch_modality)
    metric_logger = ulogger.MetricLogger(delimiter="  ")

    for it, batch_items in enumerate(metric_logger.log_every(val_loader, 10, header, max_iter=params.iter_per_valid)):
        if len(batch_items) == 3:
            imgs, masks, frames_positions = batch_items
        elif len(batch_items) == 2:
            imgs, masks = batch_items

        imgs = imgs.to(device)

        msgs = wam.get_random_msg(imgs.shape[0])  # b x k

        msgs = msgs.to(imgs.device)

        # generate watermarked images
        deltas_w = wam.embedder(imgs, msgs)
        imgs_w = wam.scaling_i * imgs + wam.scaling_w * deltas_w

        # quality metrics
        metrics = {}
        metrics['psnr'] = psnr(
            imgs_w, imgs).mean().item()
        metrics['ssim'] = ssim(
            imgs_w, imgs).mean().item()
        metric_logger.update(**metrics)

        # attenuate
        if wam.attenuation is not None:
            imgs_w = wam.attenuation(imgs, imgs_w)

        for mask_id, masks in enumerate(validation_masks):
            # watermark masking
            masks = masks.to(imgs.device)  # 1 h w
            if len(masks.shape) < 4:
                masks = masks.unsqueeze(0).repeat(
                    imgs_w.shape[0], 1, 1, 1)  # b 1 h w
            imgs_masked = imgs_w * masks + imgs * (1 - masks)

            for transform, strengths in validation_augs:
                # Create an instance of the transformation
                transform_instance = transform()

                for strength in strengths:
                    do_resize = True  # hardcode for now, might need to change
                    if not do_resize:
                        imgs_aug, masks_aug = transform_instance(
                            imgs_masked, masks, strength)
                    else:
                        # h, w = imgs_w.shape[-2:]
                        h, w = params.img_size_extractor, params.img_size_extractor
                        imgs_aug, masks_aug = transform_instance(
                            imgs_masked, masks, strength)
                        if imgs_aug.shape[-2:] != (h, w):
                            imgs_aug = nn.functional.interpolate(imgs_aug, size=(
                                h, w), mode='bilinear', align_corners=False, antialias=True)
                            masks_aug = nn.functional.interpolate(masks_aug, size=(
                                h, w), mode='bilinear', align_corners=False, antialias=True)
                    selected_aug = str(
                        transform.__name__).lower() + '_' + str(strength)

                    # extract watermark
                    preds = wam.detector(imgs_aug)
                    mask_preds = preds[:, 0:1]  # b 1 ...
                    bit_preds = preds[:, 1:]  # b k ...

                    aug_log_stats = {}
                    if params.nbits > 0:
                        bit_accuracy_ = bit_accuracy(
                            bit_preds,
                            msgs,
                            masks_aug
                        ).nanmean().item()

                    if params.nbits > 0:
                        aug_log_stats[f'bit_acc'] = bit_accuracy_

                    if params.lambda_det > 0:
                        iou0 = iou(mask_preds, masks, label=0).mean().item()
                        iou1 = iou(mask_preds, masks, label=1).mean().item()
                        aug_log_stats.update({
                            f'acc': accuracy(mask_preds, masks).mean().item(),
                            f'miou': (iou0 + iou1) / 2,
                        })

                    current_key = f"mask={mask_id}_aug={selected_aug}"
                    aug_log_stats = {f"{k}_{current_key}": v for k,
                                     v in aug_log_stats.items()}

                    metric_logger.update(**aug_log_stats)

    save_image(imgs,
               os.path.join(params.output_dir, f'{epoch:03}_{epoch_modality}_val_0_ori.png'), nrow=8)
    save_image(imgs_w,
               os.path.join(params.output_dir, f'{epoch:03}_{epoch_modality}_val_1_wm.png'), nrow=8)
    save_image(create_diff_img(imgs, imgs_w),
               os.path.join(params.output_dir, f'{epoch:03}_{epoch_modality}_val_2_diff.png'), nrow=8)
    if epoch_modality == Modalities.VIDEO:
        ori_path = os.path.join(
            params.output_dir, f'{epoch:03}_{it:03}_{epoch_modality}_val_0_ori.mp4')
        wm_path = os.path.join(
            params.output_dir, f'{epoch:03}_{it:03}_{epoch_modality}_val_1_wm.mp4')
        diff_path = os.path.join(
            params.output_dir, f'{epoch:03}_{it:03}_{epoch_modality}_val_2_diff.mp4')
        fps = 24 // 1
        save_vid(imgs, ori_path, fps)
        save_vid(imgs_w, wm_path, fps)
        save_vid(imgs - imgs_w, diff_path, fps)

    print("Averaged {} stats:".format('val'), metric_logger)
    return {k: meter.global_avg for k, meter in metric_logger.meters.items()}


if __name__ == '__main__':

    # generate parser / parse parameters
    parser = get_parser()
    params = parser.parse_args()

    # run experiment
    main(params)<|MERGE_RESOLUTION|>--- conflicted
+++ resolved
@@ -58,19 +58,14 @@
 from videoseal.augmentation.video import VideoCompressorAugmenter
 from videoseal.data.loader import (get_dataloader_segmentation,
                                    get_video_dataloader)
-<<<<<<< HEAD
-from videoseal.data.transforms import (get_resize_transform, get_transforms,
-                                       get_transforms_segmentation)
-=======
 
 from videoseal.evals.metrics import (accuracy, bit_accuracy,
                                     bit_accuracy_inference, iou, psnr)
 
-from videoseal.data.transforms import (get_transforms,
+from videoseal.data.transforms import (get_transforms, get_resize_transform,
                                        get_transforms_segmentation,
                                        normalize_img, unnormalize_img,
                                        unstd_img)
->>>>>>> 5be61fed
 from videoseal.evals.metrics import (accuracy, bit_accuracy,
                                      bit_accuracy_inference, iou, psnr, ssim)
 from videoseal.losses.detperceptual import LPIPSWithDiscriminator
