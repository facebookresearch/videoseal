"""
Example usage (cluster 2 gpus):
    torchrun --nproc_per_node=2 train.py --local_rank 0
Example usage (cluster 1 gpu):
    torchrun train.py --debug_slurm
    For eval full only:
        torchrun train.py --debug_slurm --only_eval True --output_dir output/

Example:  decoding only, hidden like
    OMP_NUM_THREADS=40 torchrun --nproc_per_node=2 train.py --local_rank 0 --embedder_model hidden --extractor_model hidden

With video compression aug:
    torchrun --nproc_per_node=2 train.py --local_rank 0  --image_dataset coco --video_dataset sa-v --augmentation_config configs/video_compression.yaml --extractor_model sam_tiny --embedder_model vae_small_bw --img_size 256 --img_size_extractor 256 --batch_size 16 --batch_size_eval 32 --epochs 100 --optimizer AdamW,lr=1e-4 --scheduler CosineLRScheduler,lr_min=1e-6,t_initial=100,warmup_lr_init=1e-6,warmup_t=5 --seed 0 --perceptual_loss mse --lambda_i 0.0 --lambda_d 0.0 --lambda_det 0.0 --lambda_dec 1.0 --nbits 32 --scaling_i 1.0 --scaling_w 0.2 --balanced  false --iter_per_epoch 5

    
Args inventory:
    --scheduler CosineLRScheduler,lr_min=1e-6,t_initial=100,warmup_lr_init=1e-6,warmup_t=5
    --optimizer Lamb,lr=1e-3
    --train_dir /checkpoint/pfz/projects/watermarking/data/coco_1k_orig
    --resume_from /checkpoint/pfz/2024_logs/0611_segmark_lpipsmse/_lambda_d=0.25_lambda_i=0.5_scaling_w=0.4/checkpoint050.pth
    --extractor_model dino2s_indices=11_upscale=1_14 --img_size 336 --batch_size 8 --extractor_config configs/extractor_dinos.yaml
    --embedder_model vae_sd --embedder_config configs/embedder_sd.yaml
    --local_rank 0  --only_eval True --scaling_w 0.4 --embedder_model vae_small --extractor_model sam_small --augmentation_config configs/all_augs.yaml --resume_from /checkpoint/pfz/2024_logs/0708_segmark_bigger_vae/_scaling_w=0.4_embedder_model=vae_small_extractor_model=sam_small/checkpoint.pth
    --local_rank 0  --only_eval True --scaling_w 2.0 --scaling_i 1.0 --nbits 16 --lambda_dec 6.0 --lambda_det 1.0 --lambda_d 0.0 --lambda_i 0.0 --perceptual_loss none --seed 0 --scheduler none --optimizer AdamW,lr=1e-5 --epochs 50 --batch_size_eval 32 --batch_size 16 --img_size 256 --attenuation jnd_1_3 --resume_from /checkpoint/pfz/2024_logs/0708_segmark_bigger_vae/_scaling_w=0.4_embedder_model=vae_small_extractor_model=sam_small/checkpoint.pth --embedder_model vae_small --extractor_model sam_small --augmentation_config configs/all_augs.yaml
    --video_dataset sa-v
    --image_dataset coco

Put OMP_NUM_THREADS such that OMP_NUM_THREADS=(number of CPU threads)/(nproc per node)
"""

import argparse
import datetime
import json
import os
import time
from typing import List

import numpy as np
import omegaconf

import torch
import torch.distributed
import torch.distributed as dist
import torch.nn as nn
from torchvision.utils import save_image

import videoseal.utils as utils
import videoseal.utils.dist as udist
import videoseal.utils.logger as ulogger
import videoseal.utils.optim as uoptim
from videoseal.augmentation import (get_validation_augs,
                                    get_validation_augs_subset)
from videoseal.augmentation.augmenter import Augmenter
from videoseal.data.loader import (get_dataloader_segmentation,
                                   get_video_dataloader)
from videoseal.data.transforms import get_resize_transform
from videoseal.evals.metrics import accuracy, bit_accuracy, iou, psnr, ssim
from videoseal.losses.detperceptual import VideosealLoss
from videoseal.models import VideoWam, Wam, build_embedder, build_extractor
from videoseal.modules.jnd import JND, VarianceBasedJND
from videoseal.utils.data import Modalities, parse_dataset_params
from videoseal.utils.display import save_vid
from videoseal.utils.image import create_diff_img
from videoseal.utils.tensorboard import CustomTensorboardWriter

device = torch.device('cuda') if torch.cuda.is_available() else torch.device('cpu')


<<<<<<< HEAD
=======
def freeze_embedder(wam: Wam, image_detection_loss: VideosealLoss, params):
    """
    To be called only once when you need to freeze the embedder
    Freezes the embedder of a model
    Turnoff losses associated to the embedder
    Reinitializes the Distributed Data Parallel (DDP).
    """
    # Remove the current DDP wrapper, if it exists
    if isinstance(wam, nn.parallel.DistributedDataParallel):
        wam = wam.module  # unwrap the model from DDP

    if isinstance(image_detection_loss, nn.parallel.DistributedDataParallel):
        image_detection_loss = image_detection_loss.module  # unwrap the model from DDP

    wam.freeze_module("embedder")
    image_detection_loss.freeze_embedder = True

    if params.distributed:

        wam = nn.parallel.DistributedDataParallel(
            wam, device_ids=[params.local_rank])
        image_detection_loss.discriminator = nn.parallel.DistributedDataParallel(
            image_detection_loss.discriminator, device_ids=[
                params.local_rank])

    return wam, image_detection_loss


>>>>>>> 3886a094
def get_parser():
    parser = argparse.ArgumentParser()

    def aa(*args, **kwargs):
        group.add_argument(*args, **kwargs)

    group = parser.add_argument_group('Dataset parameters')
    aa("--image_dataset", type=str, 
        help="Name of the image dataset.", default="sa-1b")
    aa("--video_dataset", type=str,
        help="Name of the video dataset.", default="sa-v")
    aa("--prop_img_vid", type=float, default=0.5,
        help="Percentage of images in the hybrid dataset 0.5 means for each 5 epochs of images 5 video epoch is made. Only applicable if both --image_dataset and --video_dataset are provided.")
    aa("--video_start", type=int, default=500,
        help="Number of epochs before starting video training")
    aa("--finetune_detector_start", type=int, default=600,
       help="Number of epochs afterwhich the generator is frozen and detector is finetuned")

    group = parser.add_argument_group('Experiments parameters')
    aa("--output_dir", type=str, default="output/",
       help="Output directory for logs and images (Default: /output)")

    group = parser.add_argument_group('Embedder and extractor config')
    aa("--embedder_config", type=str, default="configs/embedder.yaml",
       help="Path to the embedder config file")
    aa("--extractor_config", type=str, default="configs/extractor.yaml",
       help="Path to the extractor config file")
    aa("--attenuation_config", type=str, default="configs/attenuation.yaml",
       help="Path to the attenuation config file")
    aa("--embedder_model", type=str, default="unet_small2",
       help="Name of the extractor model")
    aa("--extractor_model", type=str, default="sam_tiny",
       help="Name of the extractor model")

    group = parser.add_argument_group('Augmentation parameters')
    aa("--augmentation_config", type=str, default="configs/all_augs.yaml",
       help="Path to the augmentation config file")
    aa("--num_augs", type=int, default=1,
       help="Number of augmentations to apply")

    group = parser.add_argument_group('Image and watermark parameters')
    aa("--nbits", type=int, default=32,
       help="Number of bits used to generate the message. If 0, no message is used.")
    aa("--img_size", type=int, default=256,
       help="Size of the input images for data preprocessing, at inference time the images are resized to this size")
    aa("--img_size_extractor", type=int, default=256, 
       help="Images are resized to this size before being fed to the extractor")
    aa("--img_size_val", type=int, default=256,
       help="Size of the input images for data preprocessing, at inference time the images are resized to this size")
    aa("--attenuation", type=str, default="None", help="Attenuation model to use")
    aa("--blending_method", type=str, default="additive",
       help="The blending method to use. Options include: additive, multiplicative ..etc see Blender Class for more")
    aa("--scaling_w", type=float, default=0.2,
       help="Scaling factor for the watermark in the embedder model")
    aa("--scaling_w_schedule", type=str, default=None,
       help="Scaling factor for the watermark in the embedder model")
    aa("--scaling_i", type=float, default=1.0,
       help="Scaling factor for the image in the embedder model")
    # VideoWam parameters related how to do video watermarking inference
    aa("--videowam_chunk_size", type=int, default=32,
       help="The number of frames to encode at a time.")
    aa("--videowam_step_size", type=int, default=4,
       help="The number of frames to propagate the watermark to.")

    group = parser.add_argument_group('Optimizer parameters')
    aa("--optimizer", type=str, default="AdamW,lr=1e-4",
       help="Optimizer (default: AdamW,lr=1e-4)")
    aa("--optimizer_d", type=str, default=None,
       help="Discriminator optimizer. If None uses the same params (default: None)")
    aa("--scheduler", type=str, default="None",
       help="Scheduler (default: None)")
    aa('--epochs', default=600, type=int,
       help='Number of total epochs to run')
    aa('--iter_per_epoch', default=10000, type=int,
       help='Number of iterations per epoch, made for very large datasets')
    aa('--sleepwake', type=utils.bool_inst, default=False,
       help='If True and lambda_d > 0 then do epoch optimize 0 and epoch optimizer 1 otherwise optimize them simultaneously')
    aa('--iter_per_valid', default=None, type=int,
       help='Number of iterations per eval, made for very large eval datasets if None eval on all dataset')
    aa('--resume_from', default=None, type=str,
       help='Path to the checkpoint to resume from')

    group = parser.add_argument_group('Losses parameters')
    aa('--temperature', default=1.0, type=float,
       help='Temperature for the mask loss')
    aa('--lambda_det', default=0.0, type=float,
       help='Weight for the watermark detection loss')
    aa('--lambda_dec', default=1.0, type=float,
       help='Weight for the watermark decoding loss')
    aa('--lambda_i', default=0.0, type=float, help='Weight for the image loss')
    aa('--lambda_d', default=0.1, type=float,
       help='Weight for the discriminator loss')
    aa('--balanced', type=utils.bool_inst, default=True,
       help='If True, the weights of the losses are balanced')
    aa('--total_gnorm', default=0.0, type=float,
       help='Total norm for the adaptive weights. If 0, uses the norm of the biggest weight.')
    aa('--perceptual_loss', default='mse', type=str,
       help='Perceptual loss to use. "lpips", "watson_vgg" or "watson_fft"')
    aa('--disc_start', default=0, type=float,
       help='Weight for the discriminator loss')
    aa('--disc_num_layers', default=2, type=int,
       help='Number of layers for the discriminator')
    
    group = parser.add_argument_group('Loading parameters')
    aa('--batch_size', default=32, type=int, help='Batch size')
    aa('--batch_size_eval', default=32, type=int, help='Batch size for evaluation')
    aa('--batch_size_video', default=1, type=int, help='Batch size')
    aa('--batch_size_video_eval', default=1,
       type=int, help='Batch size for evaluation')
    aa('--workers', default=0, type=int, help='Number of data loading workers')
    aa('--frames_per_clip', default=32, type=int,
       help='Number of frames per clip for video datasets')
    aa('--frame_step', default=1, type=int,
       help='Step between frames for video datasets')
    aa('--num_clips', default=1, type=int,
       help='Number of clips per video for video datasets')

    group = parser.add_argument_group('Misc.')
    aa('--only_eval', type=utils.bool_inst,
       default=False, help='If True, only runs evaluate')
    aa('--eval_freq', default=5, type=int, help='Frequency for evaluation')
    aa('--full_eval_freq', default=50, type=int,
       help='Frequency for full evaluation')
    aa('--saveimg_freq', default=5, type=int, help='Frequency for saving images')
    aa('--saveckpt_freq', default=50, type=int, help='Frequency for saving ckpts')
    aa('--seed', default=0, type=int, help='Random seed')

    group = parser.add_argument_group('Distributed training parameters')
    aa('--debug_slurm', action='store_true')
    aa('--local_rank', default=-1, type=int)
    aa('--master_port', default=-1, type=int)

    return parser


def main(params):

    # Set up TensorBoard writer, this custom one works only in main process
    tensorboard = CustomTensorboardWriter(
        log_dir=os.path.join(params.output_dir, "tensorboard"))

    # Load dataset params from config files
    parse_dataset_params(params)

    # Convert params to OmegaConf object
    params = omegaconf.OmegaConf.create(vars(params))

    # Distributed mode
    udist.init_distributed_mode(params)

    # Set seeds for reproductibility
    # seed = params.seed + udist.get_rank()
    seed = params.seed
    torch.manual_seed(seed)
    torch.cuda.manual_seed_all(seed)
    np.random.seed(seed)
    if params.distributed:
        torch.backends.cudnn.deterministic = True
        torch.backends.cudnn.benchmark = False

    # Print the arguments and add to tensorboard
    print("__git__:{}".format(utils.get_sha()))
    json_params = json.dumps(
        omegaconf.OmegaConf.to_container(params, resolve=True))
    print("__log__:{}".format(json_params))

    # Copy the config files to the output dir
    if udist.is_main_process():
        os.makedirs(os.path.join(params.output_dir, 'configs'), exist_ok=True)
        os.system(f'cp {params.embedder_config} {params.output_dir}/configs/embedder.yaml')
        os.system(f'cp {params.augmentation_config} {params.output_dir}/configs/augs.yaml')
        os.system(f'cp {params.extractor_config} {params.output_dir}/configs/extractor.yaml')

    # Build the embedder model
    embedder_cfg = omegaconf.OmegaConf.load(params.embedder_config)
    params.embedder_model = params.embedder_model or embedder_cfg.model
    embedder_params = embedder_cfg[params.embedder_model]
    embedder = build_embedder(params.embedder_model, embedder_params, params.nbits)
    print(embedder)
    print(f'embedder: {sum(p.numel() for p in embedder.parameters() if p.requires_grad) / 1e6:.1f}M parameters')

    # build the augmenter
    augmenter_cfg = omegaconf.OmegaConf.load(params.augmentation_config)
    augmenter_cfg.num_augs = params.num_augs
    augmenter = Augmenter(
        **augmenter_cfg,
    )
    print(f'augmenter: {augmenter}')

    # Build the extractor model
    extractor_cfg = omegaconf.OmegaConf.load(params.extractor_config)
    params.extractor_model = params.extractor_model or extractor_cfg.model
    extractor_params = extractor_cfg[params.extractor_model]
    extractor = build_extractor(params.extractor_model, extractor_params, params.img_size_extractor, params.nbits)
    print(f'extractor: {sum(p.numel() for p in extractor.parameters() if p.requires_grad) / 1e6:.1f}M parameters')

    # build attenuation
    if params.attenuation.lower() != "none":
        attenuation_cfg = omegaconf.OmegaConf.load(params.attenuation_config)
        if params.attenuation.lower().startswith("jnd"):
            attenuation_cfg = omegaconf.OmegaConf.load(params.attenuation_config)
            attenuation = JND(**attenuation_cfg[params.attenuation]).to(device)
        elif params.attenuation.lower().startswith("simplified"):
            attenuation_cfg = omegaconf.OmegaConf.load(params.attenuation_config)
            attenuation = VarianceBasedJND(**attenuation_cfg[params.attenuation]).to(device)
        else:
            attenuation = None
    else:
        attenuation = None
    print(f'attenuation: {attenuation}')

    # build the complete model
    wam = VideoWam(embedder, extractor, augmenter, attenuation,
                   params.scaling_w, params.scaling_i,
                   img_size=params.img_size,
                   chunk_size=params.videowam_chunk_size,
                   step_size=params.videowam_step_size,
                   blending_method=params.blending_method)
    wam.to(device)
    # print(wam)

    # build losses
    image_detection_loss = VideosealLoss(
        balanced=params.balanced, total_norm=params.total_gnorm,
        disc_weight=params.lambda_d, percep_weight=params.lambda_i,
        detect_weight=params.lambda_det, decode_weight=params.lambda_dec,
        disc_start=params.disc_start, disc_num_layers=params.disc_num_layers,
        percep_loss=params.perceptual_loss,
    ).to(device)
    print(image_detection_loss)
    # print(f"discriminator: {sum(p.numel() for p in image_detection_loss.discriminator.parameters() if p.requires_grad) / 1e3:.1f}K parameters")

    # Build the scaling schedule. Default is none
    if params.scaling_w_schedule is not None:
        scaling_w_schedule = uoptim.parse_params(params.scaling_w_schedule)
        scaling_scheduler = uoptim.ScalingScheduler(
            obj=wam, attribute="scaling_w", scaling_o=params.scaling_w,
            **scaling_w_schedule
        )
    else:
        scaling_scheduler = None

    # Build optimizer and scheduler
    model_params = list(embedder.parameters()) + list(extractor.parameters())
    optim_params = uoptim.parse_params(params.optimizer)
    optimizer = uoptim.build_optimizer(model_params, **optim_params)
    scheduler_params = uoptim.parse_params(params.scheduler)
    scheduler = uoptim.build_lr_scheduler(optimizer, **scheduler_params)
    print('optimizer: %s' % optimizer)
    print('scheduler: %s' % scheduler)

    # discriminator optimizer
    if params.optimizer_d is None:
        optim_params_d = uoptim.parse_params(params.optimizer) 
    else:
        optim_params_d = uoptim.parse_params(params.optimizer_d)
    optimizer_d = uoptim.build_optimizer(
        model_params=[*image_detection_loss.discriminator.parameters()],
        **optim_params_d
    )
    scheduler_d = uoptim.build_lr_scheduler(optimizer=optimizer_d, **scheduler_params)
    print('optimizer_d: %s' % optimizer_d)
    print('scheduler_d: %s' % scheduler_d)

    # Data loaders
    train_transform, train_mask_transform = get_resize_transform(params.img_size)
    val_transform, val_mask_transform = get_resize_transform(params.img_size_val)
    image_train_loader = image_val_loader = video_train_loader = video_val_loader = None

    # TODO: allow larger number of workers (params.workers)
    # Currently set = 0 monothread causes segfaults with video compression augmentation
    # tested: VideoDatasets performance doesn't really increase with more workers
    # tested: ImageDatasets performance increase with more workers
    if params.modality in [Modalities.IMAGE, Modalities.HYBRID]:

        image_train_loader = get_dataloader_segmentation(params.image_dataset_config.train_dir,
                                                         params.image_dataset_config.train_annotation_file,
                                                         transform=train_transform,
                                                         mask_transform=train_mask_transform,
                                                         batch_size=params.batch_size,
                                                         num_workers=params.workers, shuffle=True)
        image_val_loader = get_dataloader_segmentation(params.image_dataset_config.val_dir,
                                                       params.image_dataset_config.val_annotation_file,
                                                       transform=val_transform,
                                                       mask_transform=val_mask_transform,
                                                       batch_size=params.batch_size_eval,
                                                       num_workers=params.workers,
                                                       shuffle=False,
                                                       random_nb_object=False)
    if params.modality in [Modalities.VIDEO, Modalities.HYBRID]:
        # bsz_video = 1
        # print(f"video batch size: {bsz_video}")
        video_train_loader = get_video_dataloader(params.video_dataset_config.train_dir,
                                                  batch_size=params.batch_size_video,
                                                  num_workers=params.workers,
                                                  transform=train_transform,
                                                  mask_transform=train_mask_transform,
                                                  output_resolution=params.img_size,
                                                  frames_per_clip=params.frames_per_clip,
                                                  frame_step=params.frame_step,
                                                  # TODO: Find a smart way to shuffle while making cache efficient
                                                  shuffle=True,
                                                  num_clips=params.num_clips,
                                                  )
        video_val_loader = get_video_dataloader(params.video_dataset_config.val_dir,
                                                batch_size=params.batch_size_video_eval,
                                                num_workers=params.workers,
                                                transform=val_transform,
                                                mask_transform=val_mask_transform,
                                                output_resolution=params.img_size_val,
                                                frames_per_clip=params.frames_per_clip,
                                                # TODO: Find a smart way to shuffle while making cache efficient
                                                shuffle=False,
                                                frame_step=params.frame_step,
                                                num_clips=params.num_clips,
                                                )

    # optionally resume training
    if params.resume_from is not None:
        uoptim.restart_from_checkpoint(
            params.resume_from,
            model=wam,
        )
    to_restore = {
        "epoch": 0,
    }
    uoptim.restart_from_checkpoint(
        os.path.join(params.output_dir, "checkpoint.pth"),
        run_variables=to_restore,
        model=wam,
        discriminator=image_detection_loss.discriminator,
        optimizer=optimizer,
        optimizer_d=optimizer_d,
        scheduler=scheduler,
        scheduler_d=scheduler_d
    )
    start_epoch = to_restore["epoch"]
    for param_group in optimizer.param_groups:
        param_group['lr'] = optim_params['lr']
    for param_group in optimizer_d.param_groups:
        param_group['lr'] = optim_params_d['lr']
    optimizers = [optimizer, optimizer_d]

    # specific thing to do if distributed training
    if params.distributed:

        # if model has batch norm convert it to sync batchnorm in distributed mode
        wam = nn.SyncBatchNorm.convert_sync_batchnorm(wam)

        wam_ddp = nn.parallel.DistributedDataParallel(
            wam, device_ids=[params.local_rank], find_unused_parameters=True)
        image_detection_loss.discriminator = nn.parallel.DistributedDataParallel(
            image_detection_loss.discriminator, device_ids=[params.local_rank])
        wam = wam_ddp.module
    else:
        wam_ddp = wam

    dummy_img = torch.ones(3, params.img_size_val, params.img_size_val)
    validation_masks = augmenter.mask_embedder.sample_representative_masks(
        dummy_img)  # n 1 h w, full of ones or random masks depending on config

    # evaluation only
    if params.only_eval and udist.is_main_process():
        # get data loaders
        val_loaders = ((Modalities.IMAGE, image_val_loader),
                       (Modalities.VIDEO, video_val_loader))

        for val_loader, modality in val_loaders:
            if val_loader is not None:
                augs = get_validation_augs(modality == Modalities.VIDEO)

                print(f"running eval on {modality} dataset.")
                val_stats = eval_one_epoch(wam, val_loader, modality, image_detection_loss,
                                           0, augs, validation_masks, params)
                with open(os.path.join(params.output_dir, f'log_only_{modality}_eval.txt'), 'a') as f:
                    f.write(json.dumps(val_stats) + "\n")
        return

    def get_modality(epoch, params):
        # Decide on the modality of this epoch either video or images
        if params.modality == Modalities.HYBRID:
            if epoch >= params.video_start:
                if np.random.random() < params.prop_img_vid:
                    epoch_modality = Modalities.IMAGE
                else:
                    epoch_modality = Modalities.VIDEO
            else:
                epoch_modality = Modalities.IMAGE
        else:
            epoch_modality = params.modality
        return epoch_modality
    modalities = [get_modality(epoch, params)
                  for epoch in range(params.epochs)]

    # start training
    print('training...')
    start_time = time.time()
    for epoch in range(start_epoch, params.epochs):

        # prepare modality and select loader
        epoch_modality = modalities[epoch]
        assert epoch_modality in [Modalities.IMAGE, Modalities.VIDEO]
        epoch_train_loader = video_train_loader if epoch_modality == Modalities.VIDEO else image_train_loader

        # scheduler
        if scheduler is not None:
            scheduler.step(epoch)
            scheduler_d.step(epoch)
        if scaling_scheduler is not None:
            scaling_scheduler.step(epoch)

        if params.distributed:
            epoch_train_loader.sampler.set_epoch(epoch)

        # prepare if freezing the generator and finetuning the detector
        if epoch >= params.finetune_detector_start:
            # remove the embedder from the optimizer
            wam.embedder.requires_grad_(False)
            wam.embedder.eval()
            
            # set to 0 the weights of the perceptual losses
            image_detection_loss.percep_weight = 0.0
            image_detection_loss.disc_weight = 0.0

        # train and log
        train_stats = train_one_epoch(wam_ddp, optimizers, epoch_train_loader, epoch_modality, image_detection_loss, epoch, params, tensorboard=tensorboard)
        log_stats = {
            'epoch': epoch, 'modality': epoch_modality, 
            **{f'train_{k}': v for k, v in train_stats.items()}
        }

        if epoch % params.eval_freq == 0:
            val_loaders = ((Modalities.IMAGE, image_val_loader),
                        (Modalities.VIDEO, video_val_loader))
            for val_modality, epoch_val_loader in val_loaders:
                if epoch_val_loader is not None:
                    if (epoch % params.full_eval_freq == 0 and epoch > 0) or (epoch == params.epochs-1):
                        augs = get_validation_augs(val_modality == Modalities.VIDEO)
                    else:
                        augs = get_validation_augs_subset(val_modality == Modalities.VIDEO)
                    val_stats = eval_one_epoch(wam, epoch_val_loader, val_modality, image_detection_loss,
                                            epoch, augs, validation_masks, params, tensorboard=tensorboard)
                    log_stats = {
                        **log_stats, **{f'val_{val_modality}_{k}': v for k, v in val_stats.items()}}

                    if epoch == params.epochs-1:  # log params in tensorboard @last epoch
                        tensorboard.add_hparams(
                            {k: str(v) for k, v in vars(params).items()},
                            {f"VALID/{k}": v for k, v in log_stats.items()}
                        )

        if udist.is_main_process():
            with open(os.path.join(params.output_dir, 'log.txt'), 'a') as f:
                f.write(json.dumps(log_stats) + "\n")
        if udist.is_dist_avail_and_initialized():
            dist.barrier()  # Ensures all processes wait until the main node finishes validation

        print("Saving Checkpoint..")
        discrim_no_ddp = image_detection_loss.discriminator.module if params.distributed else image_detection_loss.discriminator
        save_dict = {
            'epoch': epoch + 1,
            'model': wam.state_dict(),
            'discriminator': discrim_no_ddp.state_dict(),
            'optimizer': optimizer.state_dict(),
            'optimizer_d': optimizer_d.state_dict(),
            'scheduler': scheduler.state_dict() if scheduler is not None else None,
            'scheduler_d': scheduler_d.state_dict() if scheduler_d is not None else None,
        }
        udist.save_on_master(save_dict, os.path.join(
            params.output_dir, 'checkpoint.pth'))
        if params.saveckpt_freq and epoch % params.saveckpt_freq == 0:
            udist.save_on_master(save_dict, os.path.join(
                params.output_dir, f'checkpoint{epoch:03}.pth'))

    total_time = time.time() - start_time
    total_time_str = str(datetime.timedelta(seconds=int(total_time)))
    print('Total time {}'.format(total_time_str))


def train_one_epoch(
    wam: Wam,
    optimizers: List[torch.optim.Optimizer],
    train_loader: torch.utils.data.DataLoader,
    epoch_modality: str,
    image_detection_loss: VideosealLoss,
    epoch: int,
    params: argparse.Namespace,
    tensorboard: CustomTensorboardWriter
) -> dict:
    is_video = (epoch_modality == Modalities.VIDEO)

    wam.train()

    header = f'Train - Epoch: [{epoch}/{params.epochs}] - Modality: {epoch_modality}'
    metric_logger = ulogger.MetricLogger(delimiter="  ")

    for it, batch_items in enumerate(metric_logger.log_every(train_loader, 10, header)):
        if it >= params.iter_per_epoch:
            break

        # some data loaders return batch_data, masks, frames_positions as well
        batch_imgs, batch_masks = batch_items[0], batch_items[1]

        # videos are too big to have a batch of them
        # so we do batch accumulation with bsz = 1
        if len(batch_imgs.shape) == 5:
            accumulation_steps = batch_imgs.shape[0]
        elif len(batch_imgs.shape) == 4:
            accumulation_steps = 1
            batch_masks = batch_masks.unsqueeze(0)
            batch_imgs = batch_imgs.unsqueeze(0)

        if params.sleepwake and params.lambda_d > 0:
            optimizer_ids_for_epoch = [epoch % 2]
        else:
            optimizer_ids_for_epoch = [1, 0]

        # reset the optimizer gradients before accum gradients
        for optimizer_idx in optimizer_ids_for_epoch:
            optimizers[optimizer_idx].zero_grad()

        # accumulate gradients
        for acc_it in range(accumulation_steps):

            imgs, masks = batch_imgs[acc_it], batch_masks[acc_it]
            imgs = imgs.to(device, non_blocking=True)

            # forward
            outputs = wam(imgs, masks, is_video=is_video)
            outputs["preds"] /= params.temperature

            # last layer is used for gradient scaling
            last_layer = wam.embedder.get_last_layer() if not params.distributed else wam.module.embedder.get_last_layer()

            # index 1 for discriminator, 0 for embedder/extractor
            for optimizer_idx in optimizer_ids_for_epoch:
                if params.lambda_d == 0 and optimizer_idx == 1:
                    continue
                loss, logs = image_detection_loss(
                    imgs, outputs["imgs_w"],
                    outputs["masks"], outputs["msgs"], outputs["preds"],
                    optimizer_idx, epoch,
                    last_layer=last_layer,
                )
                # Scale loss for accumulation so lr is not affected
                loss = loss / accumulation_steps
                loss.backward()

            # log stats
            log_stats = {
                **logs,
                'psnr': psnr(outputs["imgs_w"], imgs).mean().item(),
                'ssim': ssim(outputs["imgs_w"], imgs).mean().item(),
                'lr': optimizers[0].param_groups[0]['lr'],
            }

            bit_preds = outputs["preds"][:, 1:]  # b k h w
            mask_preds = outputs["preds"][:, 0:1]  # b 1 h w

            # bit accuracy
            if params.nbits > 0:
                bit_accuracy_ = bit_accuracy(
                    bit_preds,  # b k h w
                    outputs["msgs"],  # b k
                    outputs["masks"]
                ).nanmean().item()
                log_stats['bit_acc'] = bit_accuracy_

            # localization metrics
            if params.lambda_det > 0:
                iou0 = iou(mask_preds, outputs["masks"], label=0).mean().item()
                iou1 = iou(mask_preds, outputs["masks"], label=1).mean().item()
                log_stats.update({
                    f'acc': accuracy(mask_preds, outputs["masks"]).mean().item(),
                    f'miou': (iou0 + iou1) / 2,
                })

            torch.cuda.synchronize()
            for name, value in log_stats.items():
                metric_logger.update(**{name: value})

            # save images on training
            if (epoch % params.saveimg_freq == 0) and it == acc_it == 0:
                ori_path = os.path.join(
                    params.output_dir, f'{epoch:03}_{it:03}_{epoch_modality}_train_0_ori.png')
                wm_path = os.path.join(
                    params.output_dir, f'{epoch:03}_{it:03}_{epoch_modality}_train_1_wm.png')
                diff_path = os.path.join(
                    params.output_dir, f'{epoch:03}_{it:03}_{epoch_modality}_train_2_diff.png')
                aug_path = os.path.join(
                    params.output_dir, f'{epoch:03}_{it:03}_{epoch_modality}_train_3_aug_{outputs["selected_aug"]}.png')
                if udist.is_main_process():
                    save_image(imgs, ori_path, nrow=8)
                    tensorboard.add_images("TRAIN/IMAGES/orig", imgs, epoch)
                    save_image(outputs["imgs_w"], wm_path, nrow=8)
                    tensorboard.add_images(
                        "TRAIN/IMAGES/wmed", outputs["imgs_w"], epoch)
                    save_image(create_diff_img(
                        imgs, outputs["imgs_w"]), diff_path, nrow=8)
                    tensorboard.add_images("TRAIN/IMAGES/diff", create_diff_img(
                        imgs, outputs["imgs_w"]), epoch)
                    save_image(outputs["imgs_aug"], aug_path, nrow=8)
                    tensorboard.add_images(
                        "TRAIN/IMAGES/aug", outputs["imgs_aug"], epoch)

        # end accumulate gradients batches
        # add optimizer step
        for optimizer_idx in optimizer_ids_for_epoch:
            optimizers[optimizer_idx].step()

    metric_logger.synchronize_between_processes()
    print("Averaged {} stats:".format('train'), metric_logger)
    train_logs = {k: meter.global_avg for k,
                  meter in metric_logger.meters.items()}

    tensorboard.add_scalars("TRAIN/LOSS", train_logs, epoch)

    return train_logs


@ torch.no_grad()
def eval_one_epoch(
    wam: Wam,
    val_loader: torch.utils.data.DataLoader,
    epoch_modality: str,
    image_detection_loss: VideosealLoss,
    epoch: int,
    validation_augs: List,
    validation_masks: torch.Tensor,
    params: argparse.Namespace,
    tensorboard: CustomTensorboardWriter,
) -> dict:
    """
    Evaluate the model on the validation set, with different augmentations

    Args:
        wam (Wam): the model
        val_loader (torch.utils.data.DataLoader): the validation loader
        image_detection_loss (VideosealLoss): the loss function
        epoch (int): the current epoch
        validation_augs (List): list of augmentations to apply
        validation_masks (torch.Tensor): the validation masks, full of ones for now
        params (argparse.Namespace): the parameters
    """
    is_video = (epoch_modality == Modalities.VIDEO)
    if torch.is_tensor(validation_masks):
        validation_masks = list(torch.unbind(validation_masks, dim=0))

    wam.eval()

    header = f'Val - Epoch: [{epoch}/{params.epochs}] - Modality: {epoch_modality}'
    metric_logger = ulogger.MetricLogger(delimiter="  ")

    for it, batch_items in enumerate(metric_logger.log_every(val_loader, 10, header)):
        if params.iter_per_valid is not None and it >= params.iter_per_valid:
            break

        # some data loaders return batch_data, masks, frames_positions as well
        batch_imgs, batch_masks = batch_items[0], batch_items[1]

        # videos are too big to have a batch of them
        # so we do batch accumulation with bsz = 1
        if len(batch_imgs.shape) == 5:  # b f c h w
            accumulation_steps = batch_imgs.shape[0]
        elif len(batch_imgs.shape) == 4:  # b c h w
            accumulation_steps = 1
            batch_masks = batch_masks.unsqueeze(0)  # 1 b 1 h w
            batch_imgs = batch_imgs.unsqueeze(0)  # 1 b c h w

        for acc_it in range(accumulation_steps):
            imgs, masks = batch_imgs[acc_it], batch_masks[acc_it]

            imgs = imgs.to(device)
            masks = masks.to(device)

            # forward embedder
            embed_time = time.time()
            outputs = wam.embed(imgs, is_video=is_video)
            embed_time = (time.time() - embed_time) / imgs.shape[0]
            msgs = outputs["msgs"].to(device)  # b k
            imgs_w = outputs["imgs_w"]  # b c h w

            if (epoch % params.saveimg_freq == 0) and it == acc_it == 0 and udist.is_main_process():
                base_name = os.path.join(
                    params.output_dir, f'{epoch:03}_{acc_it*it:03}_{epoch_modality}_val')
                ori_path = base_name + '_0_ori.png'
                wm_path = base_name + '_1_wm.png'
                diff_path = base_name + '_2_diff.png'
                save_image(imgs, ori_path, nrow=8)
                save_image(imgs_w, wm_path, nrow=8)
                save_image(create_diff_img(imgs, imgs_w), diff_path, nrow=8)
                tensorboard.add_images(
                    "VALID/IMAGES/orig", imgs, acc_it*it*epoch)
                tensorboard.add_images(
                    "VALID/IMAGES/wmed", imgs_w, acc_it*it*epoch)
                tensorboard.add_images(
                    "VALID/IMAGES/diff", create_diff_img(imgs, imgs_w), acc_it*it*epoch)

                if epoch_modality == Modalities.VIDEO:
                    fps = 24 // 1
                    ori_path = ori_path.replace(".png", ".mp4")
                    wm_path = wm_path.replace(".png", ".mp4")
                    diff_path = diff_path.replace(".png", ".mp4")
                    save_vid(imgs, ori_path, fps)
                    save_vid(imgs_w, wm_path, fps)
                    save_vid(imgs - imgs_w, diff_path, fps)
                    tensorboard.add_video(
                        "VALID/VIDEOS/orig", imgs.unsqueeze(0), acc_it*it*epoch, fps)
                    tensorboard.add_video(
                        "VALID/VIDEOS/wmed", imgs_w.unsqueeze(0), acc_it*it*epoch, fps)
                    tensorboard.add_video(
                        "VALID/VIDEOS/diff", create_diff_img(imgs, imgs_w).unsqueeze(0), acc_it*it*epoch, fps)

            # quality metrics
            metrics = {}
            metrics['psnr'] = psnr(imgs_w, imgs).mean().item()
            metrics['ssim'] = ssim(imgs_w, imgs).mean().item()
            metrics['embed_time'] = embed_time
            torch.cuda.synchronize()
            metric_logger.update(**metrics)

            extract_times = []
            for mask_id, masks in enumerate(validation_masks):
                # watermark masking
                masks = masks.to(imgs.device)  # 1 h w
                if len(masks.shape) < 4:
                    masks = masks.unsqueeze(0).repeat(
                        imgs_w.shape[0], 1, 1, 1)  # b 1 h w
                imgs_masked = imgs_w * masks + imgs * (1 - masks)

                for transform_instance, strengths in validation_augs:

                    for strength in strengths:
                        do_resize = False  # hardcode for now, might need to change
                        if not do_resize:
                            imgs_aug, masks_aug = transform_instance(
                                imgs_masked, masks, strength)
                        else:
                            # h, w = imgs_w.shape[-2:]
                            h, w = params.img_size_extractor, params.img_size_extractor
                            imgs_aug, masks_aug = transform_instance(
                                imgs_masked, masks, strength)
                            if imgs_aug.shape[-2:] != (h, w):
                                imgs_aug = nn.functional.interpolate(imgs_aug, size=(h, w),
                                                                     mode='bilinear', align_corners=False, antialias=True)
                                masks_aug = nn.functional.interpolate(masks_aug, size=(h, w),
                                                                      mode='bilinear', align_corners=False, antialias=True)
                        selected_aug = str(transform_instance) + f"_{strength}"
                        selected_aug = selected_aug.replace(", ", "_")

                        # extract watermark
                        extract_time = time.time()
                        outputs = wam.detect(imgs_aug, is_video=is_video)
                        extract_time = time.time() - extract_time
                        extract_times.append(extract_time / imgs_aug.shape[0])
                        preds = outputs["preds"]
                        mask_preds = preds[:, 0:1]  # b 1 ...
                        bit_preds = preds[:, 1:]  # b k ...

                        aug_log_stats = {}
                        if params.nbits > 0:
                            bit_accuracy_ = bit_accuracy(
                                bit_preds,
                                msgs,
                                masks_aug
                            ).nanmean().item()

                        if params.nbits > 0:
                            aug_log_stats[f'bit_acc'] = bit_accuracy_

                        if params.lambda_det > 0:
                            iou0 = iou(mask_preds, masks,
                                       label=0).mean().item()
                            iou1 = iou(mask_preds, masks,
                                       label=1).mean().item()
                            aug_log_stats.update({
                                f'acc': accuracy(mask_preds, masks).mean().item(),
                                f'miou': (iou0 + iou1) / 2,
                            })

                        current_key = f"mask={mask_id}_aug={selected_aug}"
                        aug_log_stats = {f"{k}_{current_key}": v for k,
                                         v in aug_log_stats.items()}

                        torch.cuda.synchronize()
                        metric_logger.update(**aug_log_stats)

            metrics['extract_time'] = np.mean(extract_times)
            torch.cuda.synchronize()
            metric_logger.update(**metrics)

    metric_logger.synchronize_between_processes()
    print("Averaged {} stats:".format('val'), metric_logger)
    valid_logs = {k: meter.global_avg for k,
                  meter in metric_logger.meters.items()}
    tensorboard.add_scalars("VALID", valid_logs, epoch)
    return valid_logs


if __name__ == '__main__':

    # generate parser / parse parameters
    parser = get_parser()
    params = parser.parse_args()

    # run experiment
    main(params)<|MERGE_RESOLUTION|>--- conflicted
+++ resolved
@@ -66,37 +66,6 @@
 device = torch.device('cuda') if torch.cuda.is_available() else torch.device('cpu')
 
 
-<<<<<<< HEAD
-=======
-def freeze_embedder(wam: Wam, image_detection_loss: VideosealLoss, params):
-    """
-    To be called only once when you need to freeze the embedder
-    Freezes the embedder of a model
-    Turnoff losses associated to the embedder
-    Reinitializes the Distributed Data Parallel (DDP).
-    """
-    # Remove the current DDP wrapper, if it exists
-    if isinstance(wam, nn.parallel.DistributedDataParallel):
-        wam = wam.module  # unwrap the model from DDP
-
-    if isinstance(image_detection_loss, nn.parallel.DistributedDataParallel):
-        image_detection_loss = image_detection_loss.module  # unwrap the model from DDP
-
-    wam.freeze_module("embedder")
-    image_detection_loss.freeze_embedder = True
-
-    if params.distributed:
-
-        wam = nn.parallel.DistributedDataParallel(
-            wam, device_ids=[params.local_rank])
-        image_detection_loss.discriminator = nn.parallel.DistributedDataParallel(
-            image_detection_loss.discriminator, device_ids=[
-                params.local_rank])
-
-    return wam, image_detection_loss
-
-
->>>>>>> 3886a094
 def get_parser():
     parser = argparse.ArgumentParser()
 
