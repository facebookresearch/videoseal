"""
Example usage (cluster 2 gpus):
    torchrun --nproc_per_node=2 train.py --local_rank 0
Example usage (cluster 1 gpu):
    torchrun train.py --debug_slurm
    For eval ful only:
        torchrun train.py --debug_slurm --only_eval True --output_dir output/

Example:  decoding only, hidden like
    torchrun --nproc_per_node=2 train.py --local_rank 0 --nbits 32 --saveimg_freq 1 --lambda_i 0 --lambda_det 0 --lambda_dec 1 --lambda_d 0  --img_size 128 --img_size_extractor 128 --embedder_model hidden --extractor_model hidden

Args inventory:
    --scheduler CosineLRScheduler,lr_min=1e-6,t_initial=100,warmup_lr_init=1e-6,warmup_t=5
    --optimizer Lamb,lr=1e-3
    --train_dir /checkpoint/pfz/projects/watermarking/data/coco_1k_orig
    --resume_from /checkpoint/pfz/2024_logs/0611_segmark_lpipsmse/_lambda_d=0.25_lambda_i=0.5_scaling_w=0.4/checkpoint050.pth
    --extractor_model dino2s_indices=11_upscale=1_14 --img_size 336 --batch_size 8 --extractor_config configs/extractor_dinos.yaml
    --embedder_model vae_sd --embedder_config configs/embedder_sd.yaml
    --local_rank 0  --only_eval True --scaling_w 0.4 --embedder_model vae_small --extractor_model sam_small --augmentation_config configs/all_augs.yaml --resume_from /checkpoint/pfz/2024_logs/0708_segmark_bigger_vae/_scaling_w=0.4_embedder_model=vae_small_extractor_model=sam_small/checkpoint.pth
    --local_rank 0  --only_eval True --scaling_w 2.0 --scaling_i 1.0 --nbits 16 --lambda_dec 6.0 --lambda_det 1.0 --lambda_d 0.0 --lambda_i 0.0 --perceptual_loss none --seed 0 --scheduler none --optimizer AdamW,lr=1e-5 --epochs 50 --batch_size_eval 32 --batch_size 16 --img_size 256 --attenuation jnd_1_3 --resume_from /checkpoint/pfz/2024_logs/0708_segmark_bigger_vae/_scaling_w=0.4_embedder_model=vae_small_extractor_model=sam_small/checkpoint.pth --embedder_model vae_small --extractor_model sam_small --augmentation_config configs/all_augs.yaml
    --video_dataset sa-v
    --image_dataset coco
"""

import argparse
import datetime
import json
import math
import os
import random
import sys
import time
from typing import List

import numpy as np
import omegaconf
import psutil
import torch
import torch.distributed as dist
import torch.nn as nn
import torch.nn.functional as F
from torchvision.utils import save_image

import videoseal.utils as utils
import videoseal.utils.dist as udist
import videoseal.utils.logger as ulogger
import videoseal.utils.optim as uoptim
from videoseal.augmentation.augmenter import Augmenter
from videoseal.augmentation.geometric import (Crop, HorizontalFlip, Identity,
                                              Perspective, Resize, Rotate)
from videoseal.augmentation.valuemetric import (JPEG, Brightness, Contrast,
                                                GaussianBlur, Hue,
                                                MedianFilter, Saturation)
from videoseal.data.loader import (get_dataloader_segmentation,
                                   get_video_dataloader)
<<<<<<< HEAD
from videoseal.evals.metrics import (accuracy, bit_accuracy,
                                    bit_accuracy_inference, iou, psnr)
=======
>>>>>>> a9a81ce3
from videoseal.data.transforms import (get_transforms,
                                       get_transforms_segmentation,
                                       normalize_img, unnormalize_img,
                                       unstd_img)
from videoseal.evals.metrics import (accuracy, bit_accuracy,
                                     bit_accuracy_inference, iou, psnr, ssim)
from videoseal.losses.detperceptual import LPIPSWithDiscriminator
from videoseal.models import VideoWam, Wam, build_embedder, build_extractor
from videoseal.modules.jnd import JND
from videoseal.utils.data import Modalities, parse_dataset_params
from videoseal.utils.display import get_fps, save_vid
from videoseal.utils.image import create_diff_img, detect_wm_hm

device = torch.device(
    'cuda') if torch.cuda.is_available() else torch.device('cpu')


def get_dataset_parser(parser):
    """
    Adds dataset-related arguments to the parser.
    Args:
        parser (argparse.ArgumentParser): The parser to add arguments to.
    """
    group = parser.add_argument_group('Dataset parameters')
    group.add_argument("--image_dataset", type=str,
                       choices=["coco"], help="Name of the image dataset.")
    group.add_argument("--video_dataset", type=str,
                       choices=["sa-v"], help="Name of the video dataset.")
    group.add_argument("--image_to_video_percentage_in_hybrid", type=float, default=0.5,
                       help="Percentage of images in the hybrid dataset 0.5 means for each 5 epochs of images 5 video epoch is made. Only applicable if both --image_dataset and --video_dataset are provided.")
    return parser


def get_parser():
    parser = argparse.ArgumentParser()

    def aa(*args, **kwargs):
        group.add_argument(*args, **kwargs)

    group = parser.add_argument_group('Experiments parameters')

    # Dataset
    parser = get_dataset_parser(parser)

    aa("--output_dir", type=str, default="output/",
       help="Output directory for logs and images (Default: /output)")

    group = parser.add_argument_group('Config paths')
    aa("--embedder_config", type=str, default="configs/embedder.yaml",
       help="Path to the embedder config file")
    aa("--augmentation_config", type=str, default="configs/all_augs.yaml",
       help="Path to the augmentation config file")
    aa("--extractor_config", type=str, default="configs/extractor.yaml",
       help="Path to the extractor config file")
    aa("--attenuation_config", type=str, default="configs/attenuation.yaml",
       help="Path to the attenuation config file")
    aa("--embedder_model", type=str, default=None,
       help="Name of the extractor model")
    aa("--extractor_model", type=str, default=None,
       help="Name of the extractor model")

    group = parser.add_argument_group('Image and watermark parameters')
    aa("--nbits", type=int, default=32,
       help="Number of bits used to generate the message. If 0, no message is used.")
    aa("--img_size", type=int, default=256,
       help="Size of the input images for data preprocessing")
    aa("--img_size_extractor", type=int,
       default=256, help="Images are resized to this size before being fed to the extractor")
    aa("--attenuation", type=str, default="None", help="Attenuation model to use")
    aa("--scaling_w", type=float, default=0.2,
       help="Scaling factor for the watermark in the embedder model")
    aa("--scaling_w_schedule", type=str, default=None,
       help="Scaling factor for the watermark in the embedder model")
    aa("--scaling_i", type=float, default=1.0,
       help="Scaling factor for the image in the embedder model")
    aa("--threshold_mask", type=float, default=0.6,
       help="Threshold for the mask prediction using heatmap only (default: 0.7)")
    # VideoWam parameters related how to do video watermarking inference
    aa("--videowam_frame_intermediate_size", type=int, default=256,
       help="The size of the frame to resize to intermediately while generating the watermark then upscale, the final video/image size is kept the same.")
    aa("--videowam_chunk_size", type=int, default=8,
       help="The number of frames to encode at a time.")
    aa("--videowam_step_size", type=int, default=4,
       help="The number of frames to propagate the watermark to.")

    group = parser.add_argument_group('Optimizer parameters')
    aa("--optimizer", type=str, default="AdamW,lr=1e-4",
       help="Optimizer (default: AdamW,lr=1e-4)")
    aa("--optimizer_d", type=str, default=None,
       help="Discriminator optimizer. If None uses the same params (default: None)")
    aa("--scheduler", type=str, default="None", help="Scheduler (default: None)")
    aa('--epochs', default=100, type=int, help='Number of total epochs to run')
    aa('--iter_per_epoch', default=10000, type=int,
       help='Number of iterations per epoch, made for very large datasets')
    aa('--iter_per_valid', default=None, type=int,
       help='Number of iterations per eval, made for very large eval datasets if None eval on all dataset')
    aa('--batch_size', default=16, type=int, help='Batch size')
    aa('--batch_size_eval', default=64, type=int, help='Batch size for evaluation')
    aa('--temperature', default=1.0, type=float,
       help='Temperature for the mask loss')
    aa('--workers', default=8, type=int, help='Number of data loading workers')
    aa('--resume_from', default=None, type=str,
       help='Path to the checkpoint to resume from')

    group = parser.add_argument_group('Losses parameters')
    aa('--lambda_det', default=0.0, type=float,
       help='Weight for the watermark detection loss')
    aa('--lambda_dec', default=4.0, type=float,
       help='Weight for the watermark decoding loss')
    aa('--lambda_i', default=1.0, type=float, help='Weight for the image loss')
    aa('--lambda_d', default=0.5, type=float,
       help='Weight for the discriminator loss')
    aa('--balanced', type=utils.bool_inst, default=True,
       help='If True, the weights of the losses are balanced')
    aa('--total_gnorm', default=0.0, type=float,
       help='Total norm for the adaptive weights. If 0, uses the norm of the biggest weight.')
    aa('--perceptual_loss', default='lpips', type=str,
       help='Perceptual loss to use. "lpips", "watson_vgg" or "watson_fft"')
    aa('--disc_start', default=0, type=float,
       help='Weight for the discriminator loss')
    aa('--disc_num_layers', default=2, type=int,
       help='Number of layers for the discriminator')

    group = parser.add_argument_group('Misc.')
    aa('--only_eval', type=utils.bool_inst,
       default=False, help='If True, only runs evaluate')
    aa('--eval_freq', default=5, type=int, help='Frequency for evaluation')
    aa('--full_eval_freq', default=50, type=int,
       help='Frequency for full evaluation')
    aa('--saveimg_freq', default=5, type=int, help='Frequency for saving images')
    aa('--saveckpt_freq', default=50, type=int, help='Frequency for saving ckpts')
    aa('--seed', default=0, type=int, help='Random seed')

    group = parser.add_argument_group('Distributed training parameters')
    aa('--debug_slurm', action='store_true')
    aa('--local_rank', default=-1, type=int)
    aa('--master_port', default=-1, type=int)

    return parser


def main(params):

    # Load dataset params from config files
    parse_dataset_params(params)

    # Convert params to OmegaConf object
    params = omegaconf.OmegaConf.create(vars(params))

    # Distributed mode
    udist.init_distributed_mode(params)

    # Set seeds for reproductibility
    seed = params.seed + udist.get_rank()
    torch.manual_seed(seed)
    torch.cuda.manual_seed_all(seed)
    np.random.seed(seed)
    if params.distributed:
        torch.backends.cudnn.deterministic = True
        torch.backends.cudnn.benchmark = False

    # Print the arguments
    print("__git__:{}".format(utils.get_sha()))
    print(params)
    print("__log__:{}".format(json.dumps(
        omegaconf.OmegaConf.to_container(params, resolve=True))))

    # Copy the config files to the output dir
    if udist.is_main_process():
        os.makedirs(os.path.join(params.output_dir, 'configs'), exist_ok=True)
        os.system(
            f'cp {params.embedder_config} {params.output_dir}/configs/embedder.yaml')
        os.system(
            f'cp {params.augmentation_config} {params.output_dir}/configs/augs.yaml')
        os.system(
            f'cp {params.extractor_config} {params.output_dir}/configs/extractor.yaml')

    # Build the embedder model
    embedder_cfg = omegaconf.OmegaConf.load(params.embedder_config)
    params.embedder_model = params.embedder_model or embedder_cfg.model
    embedder_params = embedder_cfg[params.embedder_model]
    embedder = build_embedder(params.embedder_model,
                              embedder_params, params.nbits)
    # print(embedder)
    print(
        f'embedder: {sum(p.numel() for p in embedder.parameters() if p.requires_grad) / 1e6:.1f}M parameters')

    # build the augmenter
    augmenter_cfg = omegaconf.OmegaConf.load(params.augmentation_config)
    augmenter = Augmenter(
        **augmenter_cfg
    )
    print(f'augmenter: {augmenter}')

    # Build the extractor model
    extractor_cfg = omegaconf.OmegaConf.load(params.extractor_config)
    params.extractor_model = params.extractor_model or extractor_cfg.model
    extractor_params = extractor_cfg[params.extractor_model]
    extractor = build_extractor(
        params.extractor_model, extractor_params, params.img_size_extractor, params.nbits)
    print(
        f'extractor: {sum(p.numel() for p in extractor.parameters() if p.requires_grad) / 1e6:.1f}M parameters')

    # build attenuation
    if params.attenuation.lower() != "none":
        attenuation_cfg = omegaconf.OmegaConf.load(params.attenuation_config)
        attenuation = JND(**attenuation_cfg[params.attenuation],
                          preprocess=unnormalize_img, postprocess=normalize_img)
    else:
        attenuation = None
    print(f'attenuation: {attenuation}')

    # build the complete model
    wam = VideoWam(embedder, extractor, augmenter, attenuation,
                   params.scaling_w, params.scaling_i,
                   frame_intermediate_size=params.videowam_frame_intermediate_size,
                   chunk_size=params.videowam_chunk_size,
                   step_size=params.videowam_step_size)
    wam.to(device)
    print(wam)

    # build losses
    image_detection_loss = LPIPSWithDiscriminator(
        balanced=params.balanced, total_norm=params.total_gnorm,
        disc_weight=params.lambda_d, percep_weight=params.lambda_i,
        detect_weight=params.lambda_det, decode_weight=params.lambda_dec,
        disc_start=params.disc_start, disc_num_layers=params.disc_num_layers,
        percep_loss=params.perceptual_loss
    ).to(device)
    print(image_detection_loss)
    # print(f"discriminator: {sum(p.numel() for p in image_detection_loss.discriminator.parameters() if p.requires_grad) / 1e3:.1f}K parameters")

    # Build the scaling schedule
    if params.scaling_w_schedule is not None:
        scaling_w_schedule = uoptim.parse_params(params.scaling_w_schedule)
        scaling_scheduler = uoptim.ScalingScheduler(
            obj=wam, attribute="scaling_w", scaling_o=params.scaling_w,
            **scaling_w_schedule
        )
    else:
        scaling_scheduler = None

    # Build optimizer and scheduler
    optim_params = uoptim.parse_params(params.optimizer)
    optimizer = uoptim.build_optimizer(
        model_params=list(embedder.parameters()) +
        list(extractor.parameters()),
        **optim_params
    )
    scheduler_params = uoptim.parse_params(params.scheduler)
    scheduler = uoptim.build_lr_scheduler(
        optimizer=optimizer, **scheduler_params)
    print('optimizer: %s' % optimizer)
    print('scheduler: %s' % scheduler)

    # discriminator optimizer
    optim_params_d = uoptim.parse_params(
        params.optimizer) if params.optimizer_d is None else uoptim.parse_params(params.optimizer_d)
    optimizer_d = uoptim.build_optimizer(
        model_params=[*image_detection_loss.discriminator.parameters()],
        **optim_params_d
    )
    print('optimizer_d: %s' % optimizer_d)

    # Data loaders
    train_transform, train_mask_transform, val_transform, val_mask_transform = get_transforms_segmentation(
        params.img_size)

    image_train_loader = image_val_loader = video_train_loader = video_val_loader = None
    if params.modality in [Modalities.IMAGE, Modalities.HYBRID]:
        image_train_loader = get_dataloader_segmentation(params.image_dataset_config.train_dir,
                                                         params.image_dataset_config.train_annotation_file,
                                                         transform=train_transform,
                                                         mask_transform=train_mask_transform,
                                                         batch_size=params.batch_size,
                                                         num_workers=params.workers, shuffle=True)
        image_val_loader = get_dataloader_segmentation(params.image_dataset_config.val_dir,
                                                       params.image_dataset_config.val_annotation_file,
                                                       transform=val_transform,
                                                       mask_transform=val_mask_transform,
                                                       batch_size=params.batch_size_eval,
                                                       num_workers=params.workers,
                                                       shuffle=False,
                                                       random_nb_object=False)
    if params.modality in [Modalities.VIDEO, Modalities.HYBRID]:
        video_train_loader = get_video_dataloader(params.video_dataset_config.train_dir,
                                                  batch_size=params.batch_size,
                                                  num_workers=params.workers,
                                                  transform=train_transform,
                                                  mask_transform=train_mask_transform,
                                                  output_resolution=(
                                                      params.img_size, params.img_size),
                                                  # for now we are fixing 1 video / batch
                                                  flatten_clips_to_frames=True,
                                                  frames_per_clip=32,
                                                  frame_step=4,
                                                  # TODO: Find a smart way to shuffle while making cache efficient
                                                  shuffle=False,
                                                  num_clips=20,
                                                  )
        video_val_loader = get_video_dataloader(params.video_dataset_config.val_dir,
                                                batch_size=params.batch_size,
                                                num_workers=params.workers,
                                                transform=val_transform,
                                                mask_transform=val_mask_transform,
                                                output_resolution=(
                                                    params.img_size, params.img_size),
                                                # for now we are fixing 1 video / batch
                                                flatten_clips_to_frames=True,
                                                frames_per_clip=32,
                                                # TODO: Find a smart way to shuffle while making cache efficient
                                                shuffle=False,
                                                frame_step=4,
                                                num_clips=20,
                                                )

    # optionally resume training
    if params.resume_from is not None:
        uoptim.restart_from_checkpoint(
            params.resume_from,
            model=wam,
        )
    to_restore = {"epoch": 0}
    uoptim.restart_from_checkpoint(
        os.path.join(params.output_dir, "checkpoint.pth"),
        run_variables=to_restore,
        model=wam,
        optimizer=optimizer,
        optimizer_d=optimizer_d,
        scheduler=scheduler,
    )
    start_epoch = to_restore["epoch"]
    for param_group in optimizer.param_groups:
        param_group['lr'] = optim_params['lr']
    for param_group in optimizer_d.param_groups:
        param_group['lr'] = optim_params_d['lr']
    optimizers = [optimizer, optimizer_d]

    # specific thing to do if distributed training
    if params.distributed:
        wam_ddp = nn.parallel.DistributedDataParallel(
            wam, device_ids=[params.local_rank])
        image_detection_loss.discriminator = nn.parallel.DistributedDataParallel(
            image_detection_loss.discriminator, device_ids=[params.local_rank]
        )
    else:
        wam_ddp = wam

    # setup for validation
    validation_augs = [
        (Identity,          [0]),  # No parameters needed for identity
        (HorizontalFlip,    [0]),  # No parameters needed for flip
        (Rotate,            [10, 30, 45, 90]),  # (min_angle, max_angle)
        (Resize,            [0.5, 0.75]),  # size ratio
        (Crop,              [0.5, 0.75]),  # size ratio
        (Perspective,       [0.2, 0.5, 0.8]),  # distortion_scale
        (Brightness,        [0.5, 1.5]),
        (Contrast,          [0.5, 1.5]),
        (Saturation,        [0.5, 1.5]),
        (Hue,               [-0.5, -0.25, 0.25, 0.5]),
        (JPEG,              [40, 60, 80]),
        (GaussianBlur,      [3, 5, 9, 17]),
        (MedianFilter,      [3, 5, 9, 17]),
    ]  # augs evaluated every full_eval_freq
    validation_augs_subset = [
        (Identity,          [0]),  # No parameters needed for identity
        (Brightness,        [0.5]),
        (Crop,              [0.75]),  # size ratio
        (JPEG,              [60]),
    ]  # augs evaluated every eval_freq
    dummy_img = torch.ones(3, params.img_size, params.img_size)
    validation_masks = augmenter.mask_embedder.sample_representative_masks(
        dummy_img)  # n 1 h w, full of ones or random masks depending on config

    # evaluation only
    # TODO: fix me
    if params.only_eval:
        val_stats = eval_one_epoch(
            wam, val_loader, image_detection_loss, 0, validation_augs, validation_masks, params)
        if udist.is_main_process():
            with open(os.path.join(params.output_dir, 'log_only_eval.txt'), 'a') as f:
                f.write(json.dumps(val_stats) + "\n")
        return

    # start training
    print('training...')
    start_time = time.time()
    for epoch in range(start_epoch, params.epochs):
        log_stats = {'epoch': epoch}

        # Decide on the modality of this epoch either video or images
        if params.modality == Modalities.HYBRID:
            epoch_modality = Modalities.IMAGE if random.random(
            ) < params.image_to_video_percentage_in_hybrid else Modalities.VIDEO
        else:
            epoch_modality = params.modality

        epoch_train_loader = video_train_loader if epoch_modality == "video" else image_train_loader
        epoch_val_loader = video_val_loader if epoch_modality == "video" else image_val_loader

        if scheduler is not None:
            scheduler.step(epoch)
        if scaling_scheduler is not None:
            scaling_scheduler.step(epoch)

        if params.distributed:
            epoch_train_loader.sampler.set_epoch(epoch)
            epoch_val_loader.sampler.set_epoch(epoch)

        train_stats = train_one_epoch(
            wam_ddp, optimizers, epoch_train_loader, epoch_modality, image_detection_loss, epoch, params)
        log_stats = {**log_stats, **
                     {f'train_{k}': v for k, v in train_stats.items()}}

        if epoch % params.eval_freq == 0:
            augs = validation_augs if epoch % params.full_eval_freq == 0 else validation_augs_subset
            val_stats = eval_one_epoch(wam, epoch_val_loader, epoch_modality, image_detection_loss,
                                       epoch, augs, validation_masks, params)
            log_stats = {**log_stats, **
                         {f'val_{k}': v for k, v in val_stats.items()}}
        if udist.is_main_process():
            with open(os.path.join(params.output_dir, 'log.txt'), 'a') as f:
                f.write(json.dumps(log_stats) + "\n")

        print("Saving Checkpoint..")
        save_dict = {
            'epoch': epoch + 1,
            'model': wam.state_dict(),
            'optimizer': optimizer.state_dict(),
            'optimizer_d': optimizer_d.state_dict(),
            'scheduler': scheduler.state_dict() if scheduler is not None else None,
        }
        udist.save_on_master(save_dict, os.path.join(
            params.output_dir, 'checkpoint.pth'))
        if params.saveckpt_freq and epoch % params.saveckpt_freq == 0:
            udist.save_on_master(save_dict, os.path.join(
                params.output_dir, f'checkpoint{epoch:03}.pth'))

    total_time = time.time() - start_time
    total_time_str = str(datetime.timedelta(seconds=int(total_time)))
    print('Total time {}'.format(total_time_str))


def train_one_epoch(
    wam: Wam,
    optimizers: List[torch.optim.Optimizer],
    train_loader: torch.utils.data.DataLoader,
    epoch_modality: str,
    image_detection_loss: LPIPSWithDiscriminator,
    epoch: int,
    params: argparse.Namespace,
):
    assert epoch_modality in [Modalities.IMAGE, Modalities.VIDEO]
    wam.train()

    header = 'Train - Epoch: [{}/{}] - Modality: {}'.format(
        epoch, params.epochs, epoch_modality)
    metric_logger = ulogger.MetricLogger(delimiter="  ")

    for it, batch_items in enumerate(metric_logger.log_every(train_loader, 10, header, max_iter=params.iter_per_epoch)):

        if len(batch_items) == 3:
            imgs, masks, frames_positions = batch_items
        elif len(batch_items) == 2:
            imgs, masks = batch_items

        # masks are only used if segm_proba > 0
        imgs = imgs.to(device, non_blocking=True)

        # forward
        # TODO deal with the usecase of batch of videos, for now we support flattened videos
        outputs = wam(imgs, masks, is_video=(
            epoch_modality == Modalities.VIDEO))

        outputs["preds"] /= params.temperature

        if params.embedder_model.startswith("vae"):
            last_layer = wam.module.embedder.decoder.conv_out.weight if params.distributed else wam.embedder.decoder.conv_out.weight
        elif params.embedder_model.startswith("unet"):
            last_layer = wam.module.embedder.unet.outc.weight if params.distributed else wam.embedder.unet.outc.weight
        elif params.embedder_model.startswith("hidden"):
            last_layer = wam.module.embedder.hidden_encoder.final_layer.weight if params.distributed else wam.embedder.hidden_encoder.final_layer.weight
        else:
            last_layer = None
            # imgs.requires_grad = True
            # last_layer = imgs

        for optimizer_idx in [1, 0]:
            # index 1 for discriminator, 0 for embedder/extractor
            loss, logs = image_detection_loss(
                imgs, outputs["imgs_w"],
                outputs["masks"], outputs["msgs"], outputs["preds"],
                optimizer_idx, epoch,
                last_layer=last_layer,
            )
            optimizers[optimizer_idx].zero_grad()
            loss.backward()
            optimizers[optimizer_idx].step()

        # log stats
        log_stats = {
            **logs,
            'psnr': psnr(outputs["imgs_w"], imgs).mean().item(),
            'lr': optimizers[0].param_groups[0]['lr'],
            "ssim": ssim(outputs["imgs_w"], imgs).mean().item(),
        }

        bit_preds = outputs["preds"][:, 1:]  # b k h w
        mask_preds = outputs["preds"][:, 0:1]  # b 1 h w

        # bit accuracy
        if params.nbits > 0:
            bit_accuracy_ = bit_accuracy(
                bit_preds,  # b k h w
                outputs["msgs"],  # b k
                outputs["masks"]
            ).nanmean().item()
            log_stats['bit_acc'] = bit_accuracy_

        # localization metrics
        if params.lambda_det > 0:
            iou0 = iou(mask_preds, outputs["masks"], label=0).mean().item()
            iou1 = iou(mask_preds, outputs["masks"], label=1).mean().item()
            log_stats.update({
                f'acc': accuracy(mask_preds, outputs["masks"]).mean().item(),
                f'miou': (iou0 + iou1) / 2,
            })
        torch.cuda.synchronize()
        for name, loss in log_stats.items():
            metric_logger.update(**{name: loss})

    metric_logger.synchronize_between_processes()
    print("Averaged {} stats:".format('train'), metric_logger)
    return {k: meter.global_avg for k, meter in metric_logger.meters.items()}


@ torch.no_grad()
def eval_one_epoch(
    wam: Wam,
    val_loader: torch.utils.data.DataLoader,
    epoch_modality: str,
    image_detection_loss: LPIPSWithDiscriminator,
    epoch: int,
    validation_augs: List,
    validation_masks: torch.Tensor,
    params: argparse.Namespace,
) -> dict:
    """
    Evaluate the model on the validation set, with different augmentations

    Args:
        wam (Wam): the model
        val_loader (torch.utils.data.DataLoader): the validation loader
        image_detection_loss (LPIPSWithDiscriminator): the loss function
        epoch (int): the current epoch
        validation_augs (List): list of augmentations to apply
        validation_masks (torch.Tensor): the validation masks, full of ones for now
        params (argparse.Namespace): the parameters
    """
    if torch.is_tensor(validation_masks):
        validation_masks = list(torch.unbind(validation_masks, dim=0))
    wam.eval()
    header = 'Val Full - Epoch: [{}/{}] - Modality: {}'.format(
        epoch, params.epochs, epoch_modality)
    metric_logger = ulogger.MetricLogger(delimiter="  ")

    for it, batch_items in enumerate(metric_logger.log_every(val_loader, 10, header)):
        aug_metrics = {}

        if len(batch_items) == 3:
            imgs, masks, frames_positions = batch_items
        elif len(batch_items) == 2:
            imgs, masks = batch_items

        imgs = imgs.to(device, non_blocking=True)
        msgs = wam.get_random_msg(imgs.shape[0])  # b x k
        msgs = msgs.to(imgs.device)

        # generate watermarked images
        deltas_w = wam.embedder(imgs, msgs)
        imgs_w = wam.scaling_i * imgs + wam.scaling_w * deltas_w

        # quality metrics
        aug_metrics['psnr'] = psnr(
            imgs_w, imgs).mean().item()
        aug_metrics['ssim'] = ssim(
            imgs_w, imgs).mean().item()

        # attenuate
        if wam.attenuation is not None:
            imgs_w = wam.attenuation(imgs, imgs_w)

        for mask_id, masks in enumerate(validation_masks):
            # watermark masking
            masks = masks.to(imgs.device, non_blocking=True)  # 1 h w
            if len(masks.shape) < 4:
                masks = masks.unsqueeze(0).repeat(
                    imgs_w.shape[0], 1, 1, 1)  # b 1 h w
            imgs_masked = imgs_w * masks + imgs * (1 - masks)

            for transform, strengths in validation_augs:
                # Create an instance of the transformation
                transform_instance = transform()

                for strength in strengths:
                    do_resize = True  # hardcode for now, might need to change
                    if not do_resize:
                        imgs_aug, masks_aug = transform_instance(
                            imgs_masked, masks, strength)
                    else:
                        # h, w = imgs_w.shape[-2:]
                        h, w = params.img_size_extractor, params.img_size_extractor
                        imgs_aug, masks_aug = transform_instance(
                            imgs_masked, masks, strength)
                        if imgs_aug.shape[-2:] != (h, w):
                            imgs_aug = nn.functional.interpolate(imgs_aug, size=(
                                h, w), mode='bilinear', align_corners=False, antialias=True)
                            masks_aug = nn.functional.interpolate(masks_aug, size=(
                                h, w), mode='bilinear', align_corners=False, antialias=True)
                    selected_aug = str(
                        transform.__name__).lower() + '_' + str(strength)

                    # extract watermark
                    preds = wam.detector(imgs_aug)
                    mask_preds = preds[:, 0:1]  # b 1 ...
                    bit_preds = preds[:, 1:]  # b k ...

                    log_stats = {}
                    if params.nbits > 0:
                        bit_accuracy_ = bit_accuracy(
                            bit_preds,
                            msgs,
                            masks_aug
                        ).nanmean().item()

                    if params.nbits > 0:
                        log_stats[f'bit_acc'] = bit_accuracy_

                    if params.lambda_det > 0:
                        iou0 = iou(mask_preds, masks, label=0).mean().item()
                        iou1 = iou(mask_preds, masks, label=1).mean().item()
                        log_stats.update({
                            f'acc': accuracy(mask_preds, masks).mean().item(),
                            f'miou': (iou0 + iou1) / 2,
                        })

                    current_key = f"mask={mask_id}_aug={selected_aug}"
                    log_stats = {f"{k}_{current_key}": v for k,
                                 v in log_stats.items()}

                    # save stats of the current augmentation
                    aug_metrics = {**aug_metrics, **log_stats}

        # save some of the images
        if (epoch % params.saveimg_freq == 0 or params.only_eval) and it == 0 and udist.is_main_process():
            save_image(unnormalize_img(imgs),
                       os.path.join(params.output_dir, f'{epoch:03}_{it:03}_val_0_ori.png'), nrow=8)
            save_image(unnormalize_img(imgs_w),
                       os.path.join(params.output_dir, f'{epoch:03}_{it:03}_val_1_w.png'), nrow=8)
            save_image(create_diff_img(imgs, imgs_w),
                       os.path.join(params.output_dir, f'{epoch:03}_{it:03}_val_2_diff.png'), nrow=8)

            if epoch_modality == Modalities.VIDEO:
                raw_path = os.path.join(
                    params.output_dir, f'{epoch:03}_{it:03}_raw.mp4')
                wmed_path = os.path.join(
                    params.output_dir, f'{epoch:03}_{it:03}_wmed.mp4')
                wm_path = os.path.join(
                    params.output_dir, f'{epoch:03}_{it:03}_wm.mp4')

                fps = 24 // 1
                save_vid(imgs, raw_path, fps)
                save_vid(imgs_w, wmed_path, fps)
                save_vid(imgs - imgs_w, wm_path, fps)

        torch.cuda.synchronize()
        for name, loss in aug_metrics.items():
            # if name == 'bit_acc' and math.isnan(loss):
            #     continue
            # if name in ["decode_loss", "decode_scale"] and loss == -1:
            #     continue  # Skip this update or replace with a default value
            metric_logger.update(**{name: loss})

    metric_logger.synchronize_between_processes()
    print("Averaged {} stats:".format('val'), metric_logger)
    return {k: meter.global_avg for k, meter in metric_logger.meters.items()}


if __name__ == '__main__':

    # generate parser / parse parameters
    parser = get_parser()
    params = parser.parse_args()

    # run experiment
    main(params)
    main(params)<|MERGE_RESOLUTION|>--- conflicted
+++ resolved
@@ -53,11 +53,10 @@
                                                 MedianFilter, Saturation)
 from videoseal.data.loader import (get_dataloader_segmentation,
                                    get_video_dataloader)
-<<<<<<< HEAD
+
 from videoseal.evals.metrics import (accuracy, bit_accuracy,
                                     bit_accuracy_inference, iou, psnr)
-=======
->>>>>>> a9a81ce3
+
 from videoseal.data.transforms import (get_transforms,
                                        get_transforms_segmentation,
                                        normalize_img, unnormalize_img,
